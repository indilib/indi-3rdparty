cmake_minimum_required(VERSION 3.0)

PROJECT(libindi-3rdparty CXX C)
LIST(APPEND CMAKE_MODULE_PATH "${CMAKE_CURRENT_SOURCE_DIR}/cmake_modules/")

include(GNUInstallDirs)

## Some files like libnova.h and libusb.h are in in subdirectories of the include directory
## For the CMAKE Modules, they find the subdirectory, so then something like ln_types.h should be #include ln_types.h
## But some packages and drivers write their header files like this: #include libnova/ln_types.h
## On Linux, this is fine since the top include directory such as /usr/include is already included and therefore
## <libnova/ln_types.h> is resolved. But on Mac it its not already in the path and has to be explicitly added.

if (APPLE)
    ##This one is needed for homebrew
include_directories( "/usr/local/include")
    ## This one is needed for Craft
include_directories("${CMAKE_INSTALL_PREFIX}/include")
endif(APPLE)

set(LIBRARIES_FOUND TRUE)

include(CMakeCommon)

# Clang Format support
IF (UNIX OR APPLE)
    SET(FORMAT_CODE OFF CACHE BOOL "Enable Clang Format")
    IF (FORMAT_CODE MATCHES ON)
        FILE(GLOB_RECURSE ALL_SOURCE_FILES *.c *.cpp *.h)

        FOREACH(SOURCE_FILE ${ALL_SOURCE_FILES})
            STRING(FIND ${SOURCE_FILE} ${CMAKE_SOURCE_DIR} DIR_FOUND)
            IF (NOT ${DIR_FOUND} EQUAL 0)
                LIST(REMOVE_ITEM ALL_SOURCE_FILES ${SOURCE_FILE})
            ENDIF ()
            # Don't apply the format for 3rd party libraries
            STRING(FIND ${SOURCE_FILE} libapogee DIR1_FOUND)
            STRING(FIND ${SOURCE_FILE} libfishcamp DIR2_FOUND)
            STRING(FIND ${SOURCE_FILE} libfli DIR3_FOUND)
            STRING(FIND ${SOURCE_FILE} libqhy DIR4_FOUND)
            STRING(FIND ${SOURCE_FILE} libqsi DIR5_FOUND)
            STRING(FIND ${SOURCE_FILE} libsbig DIR6_FOUND)            
            STRING(FIND ${SOURCE_FILE} libinovasdk DIR8_FOUND)
            STRING(FIND ${SOURCE_FILE} libsv305 DIR9_FOUND)
            STRING(FIND ${SOURCE_FILE} libahp-xc DIR10_FOUND)
            IF (NOT ${DIR1_FOUND} EQUAL -1 OR NOT ${DIR2_FOUND} EQUAL -1 OR NOT ${DIR3_FOUND} EQUAL -1 OR NOT ${DIR4_FOUND} EQUAL -1 OR
                NOT ${DIR5_FOUND} EQUAL -1 OR NOT ${DIR6_FOUND} EQUAL -1 OR NOT ${DIR7_FOUND} EQUAL -1 OR NOT ${DIR8_FOUND} EQUAL -1 OR
                NOT ${DIR9_FOUND} EQUAL -1 OR NOT ${DIR10_FOUND})
                LIST(REMOVE_ITEM ALL_SOURCE_FILES ${SOURCE_FILE})
            ENDIF ()
        ENDFOREACH ()

        FIND_PROGRAM(CLANGFORMAT_EXE NAMES clang-format-5.0)
        IF (CLANGFORMAT_EXE)
            ADD_CUSTOM_TARGET(clang-format COMMAND ${CLANGFORMAT_EXE} -style=file -i ${ALL_SOURCE_FILES})
        ENDIF ()
    ENDIF ()
ENDIF ()

# Option to build the 3rd Party libraries instead of the 3rd Party drivers.
# This is by default OFF, so you must set the option to build them.
# It is a good idea to run with this option before the 3rd Party build so all the libraries are built first.
option(BUILD_LIBS "Build 3rd Party Libraries, not 3rd Party Drivers" Off)

# Define standard set of drivers to build (default linux target)
option(WITH_EQMOD "Install EQMod Driver" On)
option(WITH_STARBOOK "Install Starbook Driver" On)
option(WITH_STARBOOK_TEN "Install Starbook Ten Driver" On)
option(WITH_CAUX "Install Celestron AUX Driver" On)
option(WITH_SX "Install StarLight Xpress Driver" On)
option(WITH_MAXDOME "Install MaxDomeII Driver" On)
option(WITH_NEXDOME "Install NexDome Driver" On)
option(WITH_SPECTRACYBER "Install Spectracyber Driver" On)
option(WITH_CLOUDWATCHER "Install AAG Cloud Watcher Driver" On)
option(WITH_MI "Install Moravian Driver" On)
option(WITH_FLI "Install FLI Driver" On)
option(WITH_SBIG "Install SBIG Driver" On)
option(WITH_INOVAPLX "Install i.Nova PLx Driver" On)
option(WITH_APOGEE "Install Apogee Driver" On)
option(WITH_FFMV "Install Point Grey FireFly MV Driver" On)
option(WITH_QHY "Install QHY Driver" On)
option(WITH_GPHOTO "Install GPhoto Driver" On)
option(WITH_QSI "Install QSI Driver" On)
option(WITH_DUINO "Install Ariduino Driver" On)
option(WITH_FISHCAMP "Install Fishcamp Driver" On)
option(WITH_GPSD "Install GPSD Driver" On)
option(WITH_GIGE "Install GiGE machine vision Driver" Off)
option(WITH_DSI "Install Meade DSI Driver" On)
option(WITH_ASICAM "Install ZWO Optics ASI Driver" On)
option(WITH_MGEN "Install MGen Autoguider" On)
option(WITH_ASTROMECHFOC "Install Astromechanics Focuser" On)
option(WITH_LIMESDR "Install LIME-SDR Receiver" On)
option(WITH_RADIOSIM "Install RadioSim Receiver" On)
option(WITH_GPSNMEA "Install GPS NMEA Driver" On)
option(WITH_RTKLIB "Install RTKLIB Driver" On)
option(WITH_ARMADILLO "Install Armadillo & Platypus Driver" On)
option(WITH_NIGHTSCAPE "Install Nightscape 8300 Driver" On)
option(WITH_ATIK "Install Atik Driver" On)
option(WITH_TOUPBASE "Install Toupbase Driver" On)
option(WITH_DREAMFOCUSER "Install DreamFocuser Driver" On)
option(WITH_AVALON "Install Avalon StarGO Driver" On)
option(WITH_BEEFOCUS "Install Bee Focuser Driver" On)
option(WITH_SHELYAK "Install Shelyak Spectrograph Driver" On)
option(WITH_SKYWALKER "Install AOK SkyWalker Mount Driver" On)
option(WITH_TALON6 "Install Talon6 Mount Driver" On)
option(WITH_PENTAX "Install Pentax Driver" On)
option(WITH_ASTROLINK4 "Install AstroLink4 Driver" On)
option(WITH_AHP_XC "Install AHP XC Correlators Driver" On)
option(WITH_ORION_SSG3 "Install Orion StarShoot G3 Driver" On)
option(WITH_SV305 "Install SVBONY SV305 Camera Driver" On)
option(WITH_BRESSEREXOS2 "Install Bresser Exos 2 GoTo Mount Driver" On)
option(WITH_PLAYERONE "Install Player One Astronomy's Camera Driver" On)

# FFMPEG required for INDI Webcam driver
find_package(FFmpeg)
if (FFMPEG_FOUND)
    message(STATUS "Since FFMPEG was found, INDI Webcam Driver can be built")
    option(WITH_WEBCAM "Install INDI Webcam Driver based on FFMPEG" On)
ELSE(FFMPEG_FOUND)
    message(STATUS "Since an up to date FFMPEG was not found, INDI Webcam Driver will not be built")
    option(WITH_WEBCAM "Install INDI Webcam Driver based on FFMPEG" Off)
ENDIF(FFMPEG_FOUND)


# MMAL Required for Raspberry PI camera driver
if (CMAKE_SYSTEM_PROCESSOR MATCHES "armv+" OR CMAKE_SYSTEM_PROCESSOR MATCHES "aarch64")
find_package(MMAL)
endif()

IF (MMAL_FOUND)
option(WITH_RPICAM "Install Raspberry Pi High Quality Camera Driver" On)
ELSE ()
option(WITH_RPICAM "Install Raspberry Pi High Quality Camera Driver" Off)
ENDIF(MMAL_FOUND)

# ASIPOWER and RPIGPIO only for Raspberry PI
IF (CMAKE_SYSTEM_PROCESSOR MATCHES "armv+" OR CMAKE_SYSTEM_PROCESSOR MATCHES "aarch64")
option(WITH_ASIPOWER "Install ASI Air Power Driver" On)
option(WITH_RPIGPIO "Install Raspberry PI GPIO Driver" On)
ENDIF()

# Add/remove cases for OSX
IF (${CMAKE_SYSTEM_NAME} MATCHES "Darwin")
    set(WITH_INOVAPLX Off)
    set(WITH_GIGE Off)    
    set(WITH_PENTAX Off)
    set(WITH_GPSD Off)
    set(WITH_SV305 Off)
    set(WITH_AHP_XC Off)
ENDIF ()
# Disable apogee, qhy and mi with gcc 4.8 and earlier versions
IF (CMAKE_COMPILER_IS_GNUCXX AND CMAKE_CXX_COMPILER_VERSION VERSION_LESS 4.9)
    SET(WITH_APOGEE Off)
    SET(WITH_QHY Off)
    SET(WITH_MI Off)
ENDIF ()

# If the Build Libs option is selected, it will just build the required libraries.
# This should be run before the main 3rd Party Drivers build, so the drivers can find the libraries.
IF (BUILD_LIBS)

#libapogee
if (WITH_APOGEE)
add_subdirectory(libapogee)
endif(WITH_APOGEE)

#libasi
if (WITH_ASICAM)
add_subdirectory(libasi)
endif (WITH_ASICAM)

#libatik
if (WITH_ATIK)
add_subdirectory(libatik)
endif (WITH_ATIK)

#libfishcamp
if (WITH_FISHCAMP)
add_subdirectory(libfishcamp)
endif(WITH_FISHCAMP)

#libfli
if (WITH_FLI)
add_subdirectory(libfli)
endif(WITH_FLI)

#libmicam
if (WITH_MI)
add_subdirectory(libmicam)
endif(WITH_MI)

#libinovasdk
if (WITH_INOVAPLX)
add_subdirectory(libinovasdk)
endif (WITH_INOVAPLX)

#libqhy
if (WITH_QHY)
add_subdirectory(libqhy)
endif (WITH_QHY)

#libqsi
if (WITH_QSI)
add_subdirectory(libqsi)
endif (WITH_QSI)

#libsbig
if (WITH_SBIG)
add_subdirectory(libsbig)
endif (WITH_SBIG)

#libpentax
if (WITH_PENTAX)
if(NOT ${CMAKE_SYSTEM_PROCESSOR} MATCHES "^aarch64")
add_subdirectory(libricohcamerasdk)
endif()
add_subdirectory(libpktriggercord)
endif (WITH_PENTAX)

# libahp-xc
if (WITH_AHP_XC)
add_subdirectory(libahp-xc)
endif(WITH_AHP_XC)

#toupbase dependencies
if (WITH_TOUPBASE)
add_subdirectory(libtoupcam)
add_subdirectory(libaltaircam)
add_subdirectory(libstarshootg)
add_subdirectory(libnncam)
add_subdirectory(libmallincam)
endif (WITH_TOUPBASE)

#libsv305
if (WITH_SV305)
add_subdirectory(libsv305)
endif (WITH_SV305)

<<<<<<< HEAD
#libpigpiod
if (WITH_ASIPOWER OR WITH_RPIGPIO)
add_subdirectory(libpigpiod)
endif (WITH_ASIPOWER OR WITH_RPIGPIO)
=======
#libplayerone
if (WITH_PLAYERONE)
add_subdirectory(libplayerone)
endif(WITH_PLAYERONE)
>>>>>>> 7ab91357

# This is the main 3rd Party build.  It runs if the Build Libs option is not selected.
ELSE(BUILD_LIBS)

## EQMod
if (WITH_EQMOD)
add_subdirectory(indi-eqmod)
endif(WITH_EQMOD)

## AstroLink4
if (WITH_ASTROLINK4)
add_subdirectory(indi-astrolink4)
endif(WITH_ASTROLINK4)

## SkyWalker
if (WITH_SKYWALKER)
add_subdirectory(indi-aok)
endif(WITH_SKYWALKER)

## Starbook
if (WITH_STARBOOK)
add_subdirectory(indi-starbook)
endif(WITH_STARBOOK)

## Starbook Ten
if (WITH_STARBOOK_TEN)
add_subdirectory(indi-starbook-ten)
endif(WITH_STARBOOK_TEN)

## Stalight Xpress
if (WITH_SX)
add_subdirectory(indi-sx)
endif(WITH_SX)

## Maxdome II
if (WITH_MAXDOME)
add_subdirectory(indi-maxdomeii)
endif(WITH_MAXDOME)

## NexDome
if (WITH_NEXDOME)
add_subdirectory(indi-nexdome)
endif(WITH_NEXDOME)

## Talon6
if (WITH_TALON6)
add_subdirectory(indi-talon6)
endif(WITH_TALON6)

## SpectraCyber
if (WITH_SPECTRACYBER)
add_subdirectory(indi-spectracyber)
endif(WITH_SPECTRACYBER)

## Shelyak
if (WITH_SHELYAK)
add_subdirectory(indi-shelyak)
endif(WITH_SHELYAK)

## Cloud Watcher
if (WITH_CLOUDWATCHER)
add_subdirectory(indi-aagcloudwatcher-ng)
endif (WITH_CLOUDWATCHER)

## Celestron AUX
if (WITH_CAUX)
add_subdirectory(indi-celestronaux)
endif (WITH_CAUX)

## GPhoto
if (WITH_GPHOTO)
add_subdirectory(indi-gphoto)
endif(WITH_GPHOTO)

## QSI
if (WITH_QSI)
find_package(QSI)
if (QSI_FOUND)
add_subdirectory(indi-qsi)
else (QSI_FOUND)
add_subdirectory(libqsi)
SET(LIBRARIES_FOUND FALSE)
endif (QSI_FOUND)
endif (WITH_QSI)

## SBIG
if (WITH_SBIG)
find_package(SBIG)
if (SBIG_FOUND)
add_subdirectory(indi-sbig)
else (SBIG_FOUND)
add_subdirectory(libsbig)
SET(LIBRARIES_FOUND FALSE)
endif (SBIG_FOUND)
endif (WITH_SBIG)

## ATIK
if (WITH_ATIK)
find_package(ATIK)
if (ATIK_FOUND)
add_subdirectory(indi-atik)
else (ATIK_FOUND)
add_subdirectory(libatik)
SET(LIBRARIES_FOUND FALSE)
endif (ATIK_FOUND)
endif (WITH_ATIK)

## TOUPBASE
if (WITH_TOUPBASE)
find_package(TOUPCAM)
find_package(ALTAIRCAM)
find_package(STARSHOOTG)
find_package(NNCAM)
find_package(MALLINCAM)
if (TOUPCAM_FOUND AND ALTAIRCAM_FOUND AND STARSHOOTG_FOUND AND NNCAM_FOUND AND MALLINCAM_FOUND)
add_subdirectory(indi-toupbase)
else (TOUPCAM_FOUND AND ALTAIRCAM_FOUND AND STARSHOOTG_FOUND AND NNCAM_FOUND)
if (NOT TOUPCAM_FOUND)
add_subdirectory(libtoupcam)
endif()
if (NOT ALTAIRCAM_FOUND)
add_subdirectory(libaltaircam)
endif()
if (NOT STARSHOOTG_FOUND)
add_subdirectory(libstarshootg)
endif()
if (NOT NNCAM_FOUND)
add_subdirectory(libnncam)
endif()
if (NOT MALLINCAM_FOUND)
add_subdirectory(libmallincam)
endif()
SET(LIBRARIES_FOUND FALSE)
endif (TOUPCAM_FOUND AND ALTAIRCAM_FOUND AND STARSHOOTG_FOUND AND NNCAM_FOUND AND MALLINCAM_FOUND)
endif (WITH_TOUPBASE)

## Bee Focuser
if (WITH_BEEFOCUS)
add_subdirectory(indi-beefocus)
endif(WITH_BEEFOCUS)


## INOVA
if (WITH_INOVAPLX)
find_package(INOVASDK)
if (INOVASDK_FOUND)
add_subdirectory(indi-inovaplx)
else (INOVASDK_FOUND)
add_subdirectory(libinovasdk)
SET(LIBRARIES_FOUND FALSE)
endif (INOVASDK_FOUND)
endif (WITH_INOVAPLX)

## FLI
if (WITH_FLI)
find_package(FLI)
if (FLI_FOUND)
add_subdirectory(indi-fli)
else (FLI_FOUND)
add_subdirectory(libfli)
SET(LIBRARIES_FOUND FALSE)
endif (FLI_FOUND)
endif(WITH_FLI)

## Apogee
if (WITH_APOGEE)
find_package(APOGEE)
if (APOGEE_FOUND)
add_subdirectory(indi-apogee)
else (APOGEE_FOUND)
add_subdirectory(libapogee)
SET(LIBRARIES_FOUND FALSE)
endif (APOGEE_FOUND)
endif(WITH_APOGEE)

## Point Grey FireFly MV
if (WITH_FFMV)
add_subdirectory(indi-ffmv)
endif (WITH_FFMV)

## Moravian
if (WITH_MI)
find_package(MICAM)
if (MICAM_FOUND)
add_subdirectory(indi-mi)
else (MICAM_FOUND)
add_subdirectory(libmicam)
SET(LIBRARIES_FOUND FALSE)
endif (MICAM_FOUND)
endif (WITH_MI)

## Arduino
if (WITH_DUINO)
add_subdirectory(indi-duino)
endif (WITH_DUINO)

## Fishcamp
if (WITH_FISHCAMP)
find_package(FISHCAMP)
if (FISHCAMP_FOUND)
add_subdirectory(indi-fishcamp)
else (FISHCAMP_FOUND)
add_subdirectory(libfishcamp)
SET(LIBRARIES_FOUND FALSE)
endif(FISHCAMP_FOUND)
endif(WITH_FISHCAMP)

## ASI
if (WITH_ASICAM)
find_package(ASI)
if (ASI_FOUND)
add_subdirectory(indi-asi)
else (ASI_FOUND)
add_subdirectory(libasi)
SET(LIBRARIES_FOUND FALSE)
endif(ASI_FOUND)
endif(WITH_ASICAM)

## DSI
if (WITH_DSI)
add_subdirectory(indi-dsi)
endif(WITH_DSI)

## QHY
if (WITH_QHY)
find_package(QHY)
if (QHY_FOUND)
add_subdirectory(indi-qhy)
else (QHY_FOUND)
add_subdirectory(libqhy)
SET(LIBRARIES_FOUND FALSE)
endif (QHY_FOUND)
endif (WITH_QHY)

## GPSD
if (WITH_GPSD)
add_subdirectory(indi-gpsd)
endif (WITH_GPSD)

## GPS NMEA
if (WITH_GPSNMEA)
add_subdirectory(indi-gpsnmea)
endif(WITH_GPSNMEA)

## RTKLIB
if (WITH_RTKLIB)
add_subdirectory(indi-rtklib)
endif(WITH_RTKLIB)

## GIGE
if (WITH_GIGE)
add_subdirectory(indi-gige)
endif (WITH_GIGE)

# MGen
if (WITH_MGEN)
add_subdirectory(indi-mgen)
endif (WITH_MGEN)

# Astromechanics Focuser
if (WITH_ASTROMECHFOC)
add_subdirectory(indi-astromechfoc)
endif(WITH_ASTROMECHFOC)

## LIME-SDR
if (WITH_LIMESDR)
find_package(LIMESUITE)
if (LIMESUITE_FOUND)
add_subdirectory(indi-limesdr)
else (LIMESUITE_FOUND)
SET(LIBRARIES_FOUND FALSE)
endif (LIMESUITE_FOUND)
endif (WITH_LIMESDR)

if (WITH_ARMADILLO)
add_subdirectory(indi-armadillo-platypus)
endif(WITH_ARMADILLO)

if (WITH_WEBCAM)
add_subdirectory(indi-webcam)
endif()

if (WITH_NIGHTSCAPE)
add_subdirectory(indi-nightscape)
endif(WITH_NIGHTSCAPE)

if (WITH_DREAMFOCUSER)
add_subdirectory(indi-dreamfocuser)
endif()

# Avalon StarGO
if (WITH_AVALON)
add_subdirectory(indi-avalon)
endif(WITH_AVALON)

# Pentax
if (WITH_PENTAX)
find_package(PENTAX)
if (PENTAX_FOUND)
add_subdirectory(indi-pentax)
else (PENTAX_FOUND)
if(NOT ${CMAKE_SYSTEM_PROCESSOR} MATCHES "^aarch64")
add_subdirectory(libricohcamerasdk)
endif()
add_subdirectory(libpktriggercord)
SET(LIBRARIES_FOUND FALSE)
endif (PENTAX_FOUND)
endif(WITH_PENTAX)

# AHP
if (WITH_AHP_XC)
find_package(AHPXC)
if(AHPXC_FOUND)
add_subdirectory(indi-ahp-xc)
else(AHPXC_FOUND)
add_subdirectory(libahp-xc)
endif(AHPXC_FOUND)
endif(WITH_AHP_XC)

# sv305
if (WITH_SV305)
find_package(SV305)
if(SV305_FOUND)
add_subdirectory(indi-sv305)
else(SV305_FOUND)
add_subdirectory(libsv305)
SET(LIBRARIES_FOUND FALSE)
endif(SV305_FOUND)
endif(WITH_SV305)

# rpi_cam
if (WITH_RPICAM)
add_subdirectory(indi-rpicam)
endif(WITH_RPICAM)

# Bresser Exos 2 GoTo
if (WITH_BRESSEREXOS2)
add_subdirectory(indi-bresserexos2)
endif(WITH_BRESSEREXOS2)

<<<<<<< HEAD
# ASI Air Power
if (WITH_ASIPOWER)
find_package(PIGPIOD)
if(PIGPIOD_FOUND)
add_subdirectory(indi-asi-power)
else(PIGPIOD_FOUND)
add_subdirectory(libpigpiod)
SET(LIBRARIES_FOUND FALSE)
endif(PIGPIOD_FOUND)
endif(WITH_ASIPOWER)

# rpi_gpio
if (WITH_RPIGPIO)
find_package(PIGPIOD)
if(PIGPIOD_FOUND)
add_subdirectory(indi-rpi-gpio)
else(PIGPIOD_FOUND)
add_subdirectory(libpigpiod)
SET(LIBRARIES_FOUND FALSE)
endif(PIGPIOD_FOUND)
endif(WITH_RPIGPIO)

=======
# Orion SSG3
if (WITH_ORION_SSG3)
add_subdirectory(indi-orion-ssg3)
endif(WITH_ORION_SSG3)

# PLAYERONE
if (WITH_PLAYERONE)
find_package(PLAYERONE)
if (PLAYERONE_FOUND)
add_subdirectory(indi-playerone)
else (PLAYERONE_FOUND)
add_subdirectory(libplayerone)
SET(LIBRARIES_FOUND FALSE)
endif(PLAYERONE_FOUND)
endif(WITH_PLAYERONE)
>>>>>>> 7ab91357

# Check if libraries are found. If not, we must build them, install them, THEN run CMake again to build and instal the drivers. If all the libraraies are installed, then we build and install the drivers only now.
if (LIBRARIES_FOUND)
message(STATUS "############################################################################")
message(STATUS "######### All libraries are found. Building all INDI 3rd party drivers now.")
message(STATUS "############################################################################")
else (LIBRARIES_FOUND)
message(STATUS "####################################################################################################################################")
message(STATUS "Not all libraries found, you must build and install all libraries first:")

if (WITH_QSI AND NOT QSI_FOUND)
message(STATUS "libqsi was not found and will now be built. Please install libqsi first before running cmake again to install indi-qsi.")
endif (WITH_QSI AND NOT QSI_FOUND)

if (WITH_QHY AND NOT QHY_FOUND)
message(STATUS "libqhy was not found and will now be built. Please install libqhy first before running cmake again to install indi-qhy.")
endif (WITH_QHY AND NOT QHY_FOUND)

if (WITH_SBIG AND NOT SBIG_FOUND)
message(STATUS "libsbigudrv was not found and will now be built. Please install libsbigudrv first before running cmake again to install indi-sbig.")
endif (WITH_SBIG AND NOT SBIG_FOUND)

if (WITH_ATIK AND NOT ATIK_FOUND)
message(STATUS "libatik was not found and will now be built. Please install libatik first before running cmake again to install indi-atik.")
endif (WITH_ATIK AND NOT ATIK_FOUND)

if (WITH_TOUPBASE AND NOT TOUPCAM_FOUND)
message(STATUS "libtoupcam was not found and will now be built. Please install libtoupcam first before running cmake again to install indi-toupbase.")
endif (WITH_TOUPBASE AND NOT TOUPCAM_FOUND)

if (WITH_TOUPBASE AND NOT ALTAIRCAM_FOUND)
message(STATUS "libaltaircam was not found and will now be built. Please install libaltaircam first before running cmake again to install indi-toupbase.")
endif (WITH_TOUPBASE AND NOT ALTAIRCAM_FOUND)

if (WITH_TOUPBASE AND NOT STARSHOOTG_FOUND)
message(STATUS "libstarshootg was not found and will now be built. Please install libstarshootg first before running cmake again to install indi-toupbase.")
endif (WITH_TOUPBASE AND NOT STARSHOOTG_FOUND)

if (WITH_TOUPBASE AND NOT NNCAM_FOUND)
message(STATUS "libnncam was not found and will now be built. Please install libnncam first before running cmake again to install indi-toupbase.")
endif (WITH_TOUPBASE AND NOT NNCAM_FOUND)

if (WITH_TOUPBASE AND NOT MALLINCAM_FOUND)
message(STATUS "libmallincam was not found and will now be built. Please install libmallincam first before running cmake again to install indi-toupbase.")
endif (WITH_TOUPBASE AND NOT MALLINCAM_FOUND)

if (WITH_INOVAPLX AND NOT INOVASDK_FOUND)
message(STATUS "libinovasdk was not found and will now be built. Please install libinovasdk first before running cmake again to install indi-inovaplx.")
endif (WITH_INOVAPLX AND NOT INOVASDK_FOUND)

if (WITH_FLI AND NOT FLI_FOUND)
message(STATUS "libfli was not found and will now be built. Please install libfli first before running cmake again to install indi-fli.")
endif (WITH_FLI AND NOT FLI_FOUND)

if (WITH_APOGEE AND NOT APOGEE_FOUND)
message(STATUS "libapogee was not found and will now be built. Please install libapogee first before running cmake again to install indi-apogee.")
endif (WITH_APOGEE AND NOT APOGEE_FOUND)

if (WITH_FISHCAMP AND NOT FISHCAMP_FOUND)
message(STATUS "libfishcamp was not found and will now be built. Please install libfishcamp first before running cmake again to install indi-fishcamp.")
endif (WITH_FISHCAMP AND NOT FISHCAMP_FOUND)

if (WITH_LIMESDR AND NOT LIMESDR_FOUND)
message(STATUS "liblimesuite was not found. Please install liblimesuite first before running cmake again to install indi-limesdr.")
endif (WITH_LIMESDR AND NOT LIMESDR_FOUND)

if (WITH_PENTAX AND NOT PENTAX_FOUND)
message(STATUS "libpktriggercord and/or libricohcamerasdk were not found and will now be built. Please install these libraries first before running cmake again to install indi-pentax.")
endif (WITH_PENTAX AND NOT PENTAX_FOUND)

if (WITH_SV305 AND NOT SV305_FOUND)
message(STATUS "libsv305 was not found and will now be built. Please install this libsv305 first before running cmake again to install indi-sv305.")
endif (WITH_SV305 AND NOT SV305_FOUND)

<<<<<<< HEAD
if (WITH_ASIPOWER AND NOT PIGPIOD_FOUND)
message(STATUS "libpigpiod was not found and will now be built. Please install this libpigpiod first before running cmake again to install indi-asi-power.")
endif (WITH_ASIPOWER AND NOT PIGPIOD_FOUND)

if (WITH_RPIGPIO AND NOT PIGPIOD_FOUND)
message(STATUS "libpigpiod was not found and will now be built. Please install this libpigpiod first before running cmake again to install indi-rpi-gpio.")
endif (WITH_RPIGPIO AND NOT PIGPIOD_FOUND)
=======
if (WITH_PLAYERONE AND NOT PLAYERONE_FOUND)
message(STATUS "libplayerone was not found and will now be built. Please install this libplayerone first before running cmake again to install indi-playerone.")
endif (WITH_PLAYERONE AND NOT PLAYERONE_FOUND)
>>>>>>> 7ab91357

message(STATUS "####################################################################################################################################")
endif (LIBRARIES_FOUND)

ENDIF(BUILD_LIBS)
<|MERGE_RESOLUTION|>--- conflicted
+++ resolved
@@ -236,17 +236,14 @@
 add_subdirectory(libsv305)
 endif (WITH_SV305)
 
-<<<<<<< HEAD
+#libplayerone
+if (WITH_PLAYERONE)
+add_subdirectory(libplayerone)
+endif(WITH_PLAYERONE)
 #libpigpiod
 if (WITH_ASIPOWER OR WITH_RPIGPIO)
 add_subdirectory(libpigpiod)
 endif (WITH_ASIPOWER OR WITH_RPIGPIO)
-=======
-#libplayerone
-if (WITH_PLAYERONE)
-add_subdirectory(libplayerone)
-endif(WITH_PLAYERONE)
->>>>>>> 7ab91357
 
 # This is the main 3rd Party build.  It runs if the Build Libs option is not selected.
 ELSE(BUILD_LIBS)
@@ -587,7 +584,22 @@
 add_subdirectory(indi-bresserexos2)
 endif(WITH_BRESSEREXOS2)
 
-<<<<<<< HEAD
+# Orion SSG3
+if (WITH_ORION_SSG3)
+add_subdirectory(indi-orion-ssg3)
+endif(WITH_ORION_SSG3)
+
+# PLAYERONE
+if (WITH_PLAYERONE)
+find_package(PLAYERONE)
+if (PLAYERONE_FOUND)
+add_subdirectory(indi-playerone)
+else (PLAYERONE_FOUND)
+add_subdirectory(libplayerone)
+SET(LIBRARIES_FOUND FALSE)
+endif(PLAYERONE_FOUND)
+endif(WITH_PLAYERONE)
+
 # ASI Air Power
 if (WITH_ASIPOWER)
 find_package(PIGPIOD)
@@ -610,23 +622,6 @@
 endif(PIGPIOD_FOUND)
 endif(WITH_RPIGPIO)
 
-=======
-# Orion SSG3
-if (WITH_ORION_SSG3)
-add_subdirectory(indi-orion-ssg3)
-endif(WITH_ORION_SSG3)
-
-# PLAYERONE
-if (WITH_PLAYERONE)
-find_package(PLAYERONE)
-if (PLAYERONE_FOUND)
-add_subdirectory(indi-playerone)
-else (PLAYERONE_FOUND)
-add_subdirectory(libplayerone)
-SET(LIBRARIES_FOUND FALSE)
-endif(PLAYERONE_FOUND)
-endif(WITH_PLAYERONE)
->>>>>>> 7ab91357
 
 # Check if libraries are found. If not, we must build them, install them, THEN run CMake again to build and instal the drivers. If all the libraraies are installed, then we build and install the drivers only now.
 if (LIBRARIES_FOUND)
@@ -701,19 +696,13 @@
 message(STATUS "libsv305 was not found and will now be built. Please install this libsv305 first before running cmake again to install indi-sv305.")
 endif (WITH_SV305 AND NOT SV305_FOUND)
 
-<<<<<<< HEAD
-if (WITH_ASIPOWER AND NOT PIGPIOD_FOUND)
-message(STATUS "libpigpiod was not found and will now be built. Please install this libpigpiod first before running cmake again to install indi-asi-power.")
-endif (WITH_ASIPOWER AND NOT PIGPIOD_FOUND)
+if (WITH_PLAYERONE AND NOT PLAYERONE_FOUND)
+message(STATUS "libplayerone was not found and will now be built. Please install this libplayerone first before running cmake again to install indi-playerone.")
+endif (WITH_PLAYERONE AND NOT PLAYERONE_FOUND)
 
 if (WITH_RPIGPIO AND NOT PIGPIOD_FOUND)
 message(STATUS "libpigpiod was not found and will now be built. Please install this libpigpiod first before running cmake again to install indi-rpi-gpio.")
 endif (WITH_RPIGPIO AND NOT PIGPIOD_FOUND)
-=======
-if (WITH_PLAYERONE AND NOT PLAYERONE_FOUND)
-message(STATUS "libplayerone was not found and will now be built. Please install this libplayerone first before running cmake again to install indi-playerone.")
-endif (WITH_PLAYERONE AND NOT PLAYERONE_FOUND)
->>>>>>> 7ab91357
 
 message(STATUS "####################################################################################################################################")
 endif (LIBRARIES_FOUND)
