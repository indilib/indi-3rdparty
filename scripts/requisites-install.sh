--- conflicted
+++ resolved
@@ -67,12 +67,7 @@
                     git \
                     cmake gcc-c++ zlib-devel \
                     cfitsio-devel libnova-devel libusb-devel libcurl-devel \
-<<<<<<< HEAD
-                    gsl-devel libjpeg-devel fftw-devel opencv-devel \
-                    zeromq-devel
-=======
                     gsl-devel libjpeg-devel fftw-devel opencv-devel zeromq-devel
->>>>>>> 7adbcc3e
                 ;;
             opensuse-tumbleweed)
                 # broken git/openssh package
