/*
 Raspberry Pi High Quality Camera CCD Driver for Indi.
 Copyright (C) 2020 Lars Berntzon (lars.berntzon@cecilia-data.se).
 All rights reserved.

 This library is free software; you can redistribute it and/or
 modify it under the terms of the GNU Lesser General Public
 License as published by the Free Software Foundation; either
 version 2.1 of the License, or (at your option) any later version.

 This library is distributed in the hope that it will be useful,
 but WITHOUT ANY WARRANTY; without even the implied warranty of
 MERCHANTABILITY or FITNESS FOR A PARTICULAR PURPOSE.  See the GNU
 Lesser General Public License for more details.

 You should have received a copy of the GNU Lesser General Public
 License along with this library; if not, write to the Free Software
 Foundation, Inc., 51 Franklin Street, Fifth Floor, Boston, MA  02110-1301  USA
 */

/**
 * INDI driver for Raspberry Pi 8Mp and 12Mp High Quality camera.
 */
#include <algorithm>
#include <memory>
#include <fcntl.h>
#include <string.h>
#include <sys/types.h>
#include <sys/stat.h>
#include <unistd.h>
#include <assert.h>
#include <cstdint>
#include <cstdlib>
#include <bcm_host.h>

#include "mmalexception.h"
#include "mmaldriver.h"
#include "cameracontrol.h"
#include "jpegpipeline.h"
#include "broadcompipeline.h"
#include "raw10tobayer16pipeline.h"
#include "raw12tobayer16pipeline.h"
#include "pipetee.h"
#include "inditest.h"

VCOS_LOG_CAT_T indi_rpicam_log_category;

MMALDriver::MMALDriver() : INDI::CCD(), chipWrapper(&PrimaryCCD)
{
    LOGF_DEBUG("%s()", __FUNCTION__);
    setVersion(INDI_RPICAM_VERSION_MAJOR, INDI_RPICAM_VERSION_MINOR);

    bcm_host_init();

    // Register our application with the logging system
    vcos_log_register("indi_rpicam", &indi_rpicam_log_category);

    LOGF_DEBUG("%s() - returning", __FUNCTION__);
}

MMALDriver::~MMALDriver()
{
    LOG_DEBUG("MMALDriver::~MMALDriver()");
}

void MMALDriver::assert_framebuffer(INDI::CCDChip *ccd)
{
    LOGF_DEBUG("%s()", __FUNCTION__);
    int nbuf = (ccd->getXRes() * ccd->getYRes() * (ccd->getBPP() / 8));
    int expected = 4056 * 3040 * 2;
    if (nbuf != expected)
    {
        LOGF_DEBUG("%s: frame buffer size set to %d", __FUNCTION__, nbuf);
        LOGF_ERROR("%s: Wrong size of framebuffer: %d, expected %d", __FUNCTION__, nbuf, expected);
        exit(1);
    }

    LOGF_DEBUG("%s: frame buffer size set to %d", __FUNCTION__, nbuf);
}

bool MMALDriver::saveConfigItems(FILE * fp)
{
    LOGF_DEBUG("%s()", __FUNCTION__);
    INDI::CCD::saveConfigItems(fp);

#ifdef USE_ISO
    // ISO Settings
    if (mIsoSP.nsp > 0)
    {
        IUSaveConfigSwitch(fp, &mIsoSP);
    }
#endif

    // Gain Settings
    IUSaveConfigNumber(fp, &mGainNP);

    return true;
}

void MMALDriver::addFITSKeywords(fitsfile * fptr, INDI::CCDChip * targetChip)
{
    LOGF_DEBUG("%s()", __FUNCTION__);
    INDI::CCD::addFITSKeywords(fptr, targetChip);

#ifdef USE_ISO
    int status = 0;
    if (mIsoSP.nsp > 0)
    {
        ISwitch * onISO = IUFindOnSwitch(&mIsoSP);
        if (onISO)
        {
            int isoSpeed = atoi(onISO->label);
            if (isoSpeed > 0)
            {
                fits_update_key_s(fptr, TUINT, "ISOSPEED", &isoSpeed, "ISO Speed", &status);
            }
        }
    }
#endif

}

/**************************************************************************************
 * @brief capture_complete Called by the MMAL callback routine (other thread) when whole capture is done.
 **************************************************************************************/
void MMALDriver::capture_complete()
{
    LOGF_DEBUG("%s", __FUNCTION__);
    exposure_thread_done = true;
}

/**************************************************************************************
 * Client is asking us to establish connection to the device
 **************************************************************************************/
bool MMALDriver::Connect()
{
    LOGF_DEBUG("%s()", __FUNCTION__);

    SetTimer(POLLMS);

    camera_control.reset(new CameraControl());

    camera_control->add_capture_listener(this);

    setupPipeline();

    camera_control->add_pipeline(raw_pipe.get());


    SetCCDParams(static_cast<int>(camera_control->get_camera()->get_width()),
                 static_cast<int>(camera_control->get_camera()->get_height()),
                 16,
                 camera_control->get_camera()->xPixelSize,
                 camera_control->get_camera()->yPixelSize);

    uint32_t nbuf = PrimaryCCD.getXRes() * PrimaryCCD.getYRes() * PrimaryCCD.getBPP() / 8;
    PrimaryCCD.setFrameBufferSize(nbuf);
<<<<<<< HEAD
=======
    //V1 cam
    if (!strcmp(camera_control->get_camera()->getModel(), "ov5647"))
    {
        IUSaveText(&BayerT[2], "GBRG");
        PrimaryCCD.setMinMaxStep("CCD_EXPOSURE", "CCD_EXPOSURE_VALUE", 0.001, 6, .0001, false);
    }
    //V2 cam
    else if (!strcmp(camera_control->get_camera()->getModel(), "imx219"))
    {
        IUSaveText(&BayerT[2], "BGGR");
        PrimaryCCD.setMinMaxStep("CCD_EXPOSURE", "CCD_EXPOSURE_VALUE", 0.001, 10, .0001, false);
    }
    //HQ cam
    else if (!strcmp(camera_control->get_camera()->getModel(), "imx477"))
    {
        IUSaveText(&BayerT[2], "BGGR");
        PrimaryCCD.setMinMaxStep("CCD_EXPOSURE", "CCD_EXPOSURE_VALUE", 0.001, 200, .0001, false);
    }
    
>>>>>>> c3fe692a

    return true;
}

/**************************************************************************************
 * Client is asking us to terminate connection to the device
 **************************************************************************************/
bool MMALDriver::Disconnect()
{
    LOGF_DEBUG("%s()", __FUNCTION__);

    camera_control.reset();

    return true;
}

/**************************************************************************************
 * INDI is asking us for our default device name
 **************************************************************************************/
const char *MMALDriver::getDefaultName()
{
    LOGF_DEBUG("%s()", __FUNCTION__);
    return "RPI Camera";
}

void MMALDriver::ISGetProperties(const char * dev)
{
    LOGF_DEBUG("%s()", __FUNCTION__);
    if (dev != nullptr && strcmp(getDeviceName(), dev) != 0)
    {
        return;
    }

    INDI::CCD::ISGetProperties(dev);
}

bool MMALDriver::initProperties()
{
    LOGF_DEBUG("%s()", __FUNCTION__);

    // We must ALWAYS init the properties of the parent class first
    INDI::CCD::initProperties();

    // ISO switches
#ifdef USE_ISO
    IUFillSwitch(&mIsoS[0], "ISO_100", "100", ISS_OFF);
    IUFillSwitch(&mIsoS[1], "ISO_200", "200", ISS_OFF);
    IUFillSwitch(&mIsoS[2], "ISO_400", "400", ISS_ON);
    IUFillSwitch(&mIsoS[3], "ISO_800", "800", ISS_OFF);
    IUFillSwitchVector(&mIsoSP, mIsoS, 4, getDeviceName(), "CCD_ISO", "ISO", IMAGE_SETTINGS_TAB, IP_RW, ISR_1OFMANY, 60, IPS_IDLE);
#endif

    // CCD Gain
    IUFillNumber(&mGainN[0], "GAIN", "Gain", "%.f", 1, 16.0, 1, 1);
    IUFillNumberVector(&mGainNP, mGainN, 1, getDeviceName(), "CCD_GAIN", "Gain", IMAGE_SETTINGS_TAB, IP_RW, 60, IPS_IDLE);

    addDebugControl();

    SetCCDCapability(0
                     | CCD_CAN_BIN			// Does the CCD support binning?
                     | CCD_CAN_SUBFRAME		// Does the CCD support setting ROI?
                     //	| CCD_CAN_ABORT			// Can the CCD exposure be aborted?
                     //	| CCD_HAS_GUIDE_HEAD	// Does the CCD have a guide head?
                     //	| CCD_HAS_ST4_PORT 		// Does the CCD have an ST4 port?
                     //	| CCD_HAS_SHUTTER 		// Does the CCD have a mechanical shutter?
                     //	| CCD_HAS_COOLER 		// Does the CCD have a cooler and temperature control?
                     | CCD_HAS_BAYER 		// Does the CCD send color data in bayer format?
                     //	| CCD_HAS_STREAMING 	// Does the CCD support live video streaming?
                     //	| CCD_HAS_WEB_SOCKET 	// Does the CCD support web socket transfers?
                    );


    setDefaultPollingPeriod(500);

    PrimaryCCD.setMinMaxStep("CCD_EXPOSURE", "CCD_EXPOSURE_VALUE", 0.001, 1000, .0001, false);

    return true;
}

bool MMALDriver::updateProperties()
{
    LOGF_DEBUG("%s()", __FUNCTION__);
    // We must ALWAYS call the parent class updateProperties() first
    INDI::CCD::updateProperties();
    
    if (!strcmp(camera_control->get_camera()->getModel(), "ov5647"))
        IUSaveText(&BayerT[2], "GBRG");
    else
        IUSaveText(&BayerT[2], "BGGR");

    if (isConnected())
    {
#ifdef USE_ISO
        if (mIsoSP.nsp > 0)
        {
            defineSwitch(&mIsoSP);
        }
#endif
        defineNumber(&mGainNP);
    }
    else
    {
#ifdef USE_ISO
        if (mIsoSP.nsp > 0)
        {
            deleteProperty(mIsoSP.name);
        }
#endif

        deleteProperty(mGainNP.name);
    }

    return true;
}

// FIXME: implement UpdateCCDBin
bool MMALDriver::UpdateCCDBin(int hor, int ver)
{
    LOGF_DEBUG("%s(%d, %d)", __FUNCTION__, hor, ver);

    return true;
}

/**
 * CCD calls this function when CCD Frame dimension needs to be updated in the hardware.
 *
 * Derived classes should implement this function.
 * @param x start x pos
 * @param y start y pos
 * @param w width
 * @param h height
 */
bool MMALDriver::UpdateCCDFrame(int x, int y, int w, int h)
{
    LOGF_DEBUG("%s(%d, %d, %d, %d)", __FUNCTION__, x, y, w, h);

    PrimaryCCD.setFrame(x, y, w, h);

    // Total bytes required for image buffer
    uint32_t nbuf = (PrimaryCCD.getSubW() * PrimaryCCD.getSubH() * PrimaryCCD.getBPP() / 8);

    PrimaryCCD.setFrameBufferSize(nbuf);

    return true;
}

/**
 * Client is asking us to start an exposure
 *
 * @param duration exposure time in seconds.
 */
bool MMALDriver::StartExposure(float duration)
{
    LOGF_DEBUG("%s(%f)", __FUNCTION__, duration);
    assert(PrimaryCCD.getFrameBuffer() != 0);


    if (InExposure)
    {
        LOG_ERROR("Camera is already exposing.");
        return false;
    }

    exposure_thread_done = false;

    ExposureRequest = static_cast<double>(duration);

    // Since we have only have one CCD with one chip, we set the exposure duration of the primary CCD
    PrimaryCCD.setExposureDuration(static_cast<double>(duration));

    gettimeofday(&ExpStart, nullptr);

    InExposure = true;

#ifdef USE_ISO
    int isoSpeed = 0;

    isoSpeed = DEFAULT_ISO;
    ISwitch * onISO = IUFindOnSwitch(&mIsoSP);
    if (onISO)
    {
        isoSpeed = atoi(onISO->label);
    }
#endif
    double gain = mGainN[0].value;


    ccdBufferLock.lock();

    raw_pipe->reset_pipe();

    image_buffer_pointer = PrimaryCCD.getFrameBuffer();
    try
    {
#ifdef USE_ISO
        camera_control->get_camera()->setISO(isoSpeed);
#endif
        camera_control->setGain(gain);
        camera_control->setShutterSpeed(static_cast<long>(ExposureTime * 1000000));
        camera_control->get_camera()->set_crop(PrimaryCCD.getSubX(), PrimaryCCD.getSubY(), PrimaryCCD.getSubW(), PrimaryCCD.getSubH());
        camera_control->startCapture();
    }
    catch (MMALException &e)
    {
        LOGF_ERROR("%s(%s): Caugh camera exception: %s\n", __FILE__, __func__, e.what());
        return false;
    }

    IDMessage(getDeviceName(), "Download complete.");

    // Return true for this will take some time.
    return true;
}


/**************************************************************************************
 * Client is asking us to abort an exposure
 **************************************************************************************/
bool MMALDriver::AbortExposure()
{
    LOGF_DEBUG("%s()", __FUNCTION__);

    camera_control->stopCapture();
    ccdBufferLock.unlock();
    InExposure = false;
    PrimaryCCD.setExposureLeft(0);

    camera_control.reset();

    return true;
}

/**************************************************************************************
 * How much longer until exposure is done?
 **************************************************************************************/
double MMALDriver::CalcTimeLeft()
{
    double timesince;
    double timeleft;
    struct timeval now
    {
        0, 0
    };
    gettimeofday(&now, nullptr);

    timesince = static_cast<double>(now.tv_sec * 1000.0 + now.tv_usec / 1000) -
                static_cast<double>(ExpStart.tv_sec * 1000.0 + ExpStart.tv_usec / 1000);
    timesince = timesince / 1000;

    timeleft = ExposureRequest - timesince;

    if (timeleft < 0)
    {
        timeleft = 0;
    }

    return timeleft;
}

/**************************************************************************************
 * Main device loop. We check for exposure
 **************************************************************************************/
void MMALDriver::TimerHit()
{
    uint32_t nextTimer = POLLMS;

    if (!isConnected())
    {
        return; //  No need to reset timer if we are not connected anymore
    }

    if (InExposure)
    {
        double timeleft = CalcTimeLeft();
        if (timeleft < 0) timeleft = 0;

        // Just update time left in client
        PrimaryCCD.setExposureLeft(timeleft);

        // Less than a 1 second away from exposure completion, use shorter timer. If less than 1m, take the image.
        if (exposure_thread_done)
        {
            /* We're done exposing */
            IDMessage(getDeviceName(), "Exposure done, downloading image...");

            // Set exposure left to zero
            PrimaryCCD.setExposureLeft(0);

            // We're no longer exposing...
            ccdBufferLock.unlock();
            InExposure = false;

            // Stop capturing (must be done from main thread).
            camera_control->stopCapture();

            // Let INDI::CCD know we're done filling the image buffer
            LOG_DEBUG("Exposure complete.");
            ExposureComplete(&PrimaryCCD);
        }
    }

    SetTimer(nextTimer);
}

bool MMALDriver::ISNewSwitch(const char *dev, const char *name, ISState *states, char *names[], int n)
{
    LOGF_DEBUG("%s(%s, %s,\n", __FUNCTION__, dev, name);
    for(int i = 0; i < n; i++)
    {
        LOGF_DEBUG("      value:%d, name: %s,\n", states[i], names[i]);
    }
    LOG_DEBUG(")\n");

    // ignore if not ours
    if (dev != nullptr && strcmp(dev, getDeviceName()) != 0)
        return false;

    if (INDI::CCD::ISNewSwitch(dev, name, states, names, n))
        return true;

    ISwitchVectorProperty *svp = getSwitch(name);
    if (!isConnected())
    {
        svp->s = IPS_ALERT;
        IDSetSwitch(svp, "Cannot change property while device is disconnected.");
        return false;
    }

#ifdef USE_ISO
    if (!strcmp(name, mIsoSP.name))
    {
        if (IUUpdateSwitch(&mIsoSP, states, names, n) < 0)
        {
            return false;
        }

        IDSetSwitch(&mIsoSP, nullptr);
        return true;
    }
#endif

    return false;
}

bool MMALDriver::ISNewNumber(const char *dev, const char *name, double values[], char *names[], int n)
{
    LOGF_DEBUG("%s(%s, %s,\n", __FUNCTION__, dev, name);
    for(int i = 0; i < n; i++)
    {
        LOGF_DEBUG("      value:%f, name: %s,\n", values[i], names[i]);
    }
    LOG_DEBUG(")\n");

    // ignore if not ours
    if (dev != nullptr && strcmp(dev, getDeviceName()) != 0)
        return false;

    if (INDI::CCD::ISNewNumber(dev, name, values, names, n))
    {
        return true;
    }

    if (!strcmp(name, mGainNP.name))
    {
        IUUpdateNumber(&mGainNP, values, names, n);
        mGainNP.s = IPS_OK;
        IDSetNumber(&mGainNP, nullptr);
        return true;
    }

    return false;
}

bool MMALDriver::ISNewText(const char *dev, const char *name, char *texts[], char *names[], int n)
{
    LOGF_DEBUG("%s(%s, %s,\n", __FUNCTION__, dev, name);
    for(int i = 0; i < n; i++)
    {
        LOGF_DEBUG("      text:%s, name: %s,\n", texts[i], names[i]);
    }
    LOG_DEBUG(")\n");

    return INDI::CCD::ISNewText(dev, name, texts, names, n);
}

bool MMALDriver::ISNewBLOB(const char *dev, const char *name, int sizes[], int blobsizes[], char *blobs[], char *formats[],
                           char *names[], int n)
{
    LOGF_DEBUG("%s(%s, %s,\n", __FUNCTION__, dev, name);
    for(int i = 0; i < n; i++)
    {
        LOGF_DEBUG("      size:%d, blobsize:%d, format:%s, name:%s\n", sizes[i], blobsizes[i], formats[i], names[i]);
    }
    LOG_DEBUG(")\n");

    return INDI::CCD::ISNewBLOB(dev, name, sizes, blobsizes, blobs, formats, names, n);
}

void MMALDriver::setupPipeline()
{
    LOG_TEST("entered");

    assert(camera_control->get_camera());

    if (!strcmp(camera_control->get_camera()->getModel(), "imx477"))
    {
        raw_pipe.reset(new JpegPipeline());

        BroadcomPipeline *brcm_pipe = new BroadcomPipeline();
        raw_pipe->daisyChain(brcm_pipe);

        Raw12ToBayer16Pipeline *raw12_pipe = new Raw12ToBayer16Pipeline(brcm_pipe, &chipWrapper);
        brcm_pipe->daisyChain(raw12_pipe);
    }
    else if (!strcmp(camera_control->get_camera()->getModel(), "ov5647")) {
        

        raw_pipe.reset(new JpegPipeline());

        BroadcomPipeline *brcm_pipe = new BroadcomPipeline();
        raw_pipe->daisyChain(brcm_pipe);

        Raw10ToBayer16Pipeline *raw10_pipe = new Raw10ToBayer16Pipeline(brcm_pipe, &chipWrapper);
        // receiver->daisyChain(&raw_writer);
        brcm_pipe->daisyChain(raw10_pipe);
    }    
    else if (!strcmp(camera_control->get_camera()->getModel(), "imx219"))
    {
        raw_pipe.reset(new JpegPipeline());

        BroadcomPipeline *brcm_pipe = new BroadcomPipeline();
        raw_pipe->daisyChain(brcm_pipe);

        Raw10ToBayer16Pipeline *raw10_pipe = new Raw10ToBayer16Pipeline(brcm_pipe, &chipWrapper);
        brcm_pipe->daisyChain(raw10_pipe);
    }
    else
    {
        LOGF_WARN("%s: Unknown camera type: %s\n", __FUNCTION__, camera_control->get_camera()->getModel());
        return;
    }
}<|MERGE_RESOLUTION|>--- conflicted
+++ resolved
@@ -155,8 +155,6 @@
 
     uint32_t nbuf = PrimaryCCD.getXRes() * PrimaryCCD.getYRes() * PrimaryCCD.getBPP() / 8;
     PrimaryCCD.setFrameBufferSize(nbuf);
-<<<<<<< HEAD
-=======
     //V1 cam
     if (!strcmp(camera_control->get_camera()->getModel(), "ov5647"))
     {
@@ -175,8 +173,6 @@
         IUSaveText(&BayerT[2], "BGGR");
         PrimaryCCD.setMinMaxStep("CCD_EXPOSURE", "CCD_EXPOSURE_VALUE", 0.001, 200, .0001, false);
     }
-    
->>>>>>> c3fe692a
 
     return true;
 }
