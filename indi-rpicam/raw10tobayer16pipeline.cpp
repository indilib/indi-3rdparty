--- conflicted
+++ resolved
@@ -119,28 +119,16 @@
             {
                 assert(x % 4 == 0);
                 pu32 = (uint32_t *)(&cur_row[x]);
-<<<<<<< HEAD
-                u32_01 = (*data++ << 18);
-                u32_01 |= (*data++ << 2); // each 32-bit value will hold 2 source bytes spread out to 16-bits
-                u32_23 = (*data++ << 18); // and shifted over 2 to make room for lower 2 bits
-                u32_23 |= (*data++ << 2);
-=======
                 u32_01 = (*data++ << 2);
                 u32_01 |= (*data++ << 18); // each 32-bit value will hold 2 source bytes spread out to 16-bits
                 u32_23 = (*data++ << 2); // and shifted over 2 to make room for lower 2 bits
                 u32_23 |= (*data++ << 18);
->>>>>>> c3fe692a
                 u32Temp = *data++ * u32Magic; // 5th byte contains 4 pairs of bits (0/1) for the 4 pixels
                 u32_01 |= (u32Temp & u32Mask); // combine lower 2 bits to bytes 0 and 1
                 u32Temp >>= 4; // shift down to access bits for bytes 2/3
                 u32_23 |= (u32Temp & u32Mask);
-<<<<<<< HEAD
-                *pu32++ = u32_01; // store 4 16-bit pixels (10 significant bits)
-                *pu32++ = u32_23;
-=======
                 *pu32++ = u32_01 << (16-10); // store 4 16-bit pixels (10 significant bits). Upshifted so bit 9 -> bit 15.
                 *pu32++ = u32_23 << (16-10);
->>>>>>> c3fe692a
           	    length -= 5;
             	x += 4;
                 raw_x += 5;
@@ -151,15 +139,9 @@
                 return;
             }
         }
-<<<<<<< HEAD
-        
-        // Skip over bytes outside of sub frame
-        if(raw_x < startRawX || x >= maxX)
-=======
     
         // Skip over bytes outside of sub frame
         if(raw_x < startRawX || ( (x >= maxX) && (state != 4)))
->>>>>>> c3fe692a
         {
             uint32_t diff;
             if(raw_x < startRawX)
@@ -182,20 +164,11 @@
         byte = *data;
 
         //At this point we are for sure within the raw y coordinates of the subframe and only need to check x range
-<<<<<<< HEAD
-        if (raw_x >= startRawX && x < maxX) {
-=======
         if (raw_x >= startRawX && x <= maxX) {
->>>>>>> c3fe692a
             // RAW according to experiment.
             switch(state)
             {
             case 0:
-<<<<<<< HEAD
-                // FIXME: Optimize, if at least 5 bytes remaining here, all data can be calculated faster in one step.
-	        	// FIXME: upp the data to upper bits.
-=======
->>>>>>> c3fe692a
                 cur_row[x] = static_cast<uint16_t>(byte << 2);
                 x++;
                 state = 1;
@@ -220,17 +193,10 @@
                 break;
 
             case 4:
-<<<<<<< HEAD
-                cur_row[x-1] |= byte & 0x03;
-                cur_row[x-2] |= (byte >> 2) & 0x03;
-                cur_row[x-3] |= (byte >> 4) & 0x03;
-                cur_row[x-4] |= (byte >> 6) & 0x03;
-=======
                 cur_row[x-1] = (cur_row[x-1] | ((byte >> 6) & 0x03)) << (16-10); // Merge bits together and upshift from bit9 to bit15.
                 cur_row[x-2] = (cur_row[x-2] | ((byte >> 4) & 0x03)) << (16-10);
                 cur_row[x-3] = (cur_row[x-3] | ((byte >> 2) & 0x03)) << (16-10);
                 cur_row[x-4] = (cur_row[x-4] | ((byte >> 0) & 0x03)) << (16-10);
->>>>>>> c3fe692a
                 state = 0;
                 break;
             }
