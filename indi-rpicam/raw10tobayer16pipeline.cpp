/*
 Raspberry Pi High Quality Camera CCD Driver for Indi.
 Copyright (C) 2020 Lars Berntzon (lars.berntzon@cecilia-data.se).
 All rights reserved.

 This library is free software; you can redistribute it and/or
 modify it under the terms of the GNU Lesser General Public
 License as published by the Free Software Foundation; either
 version 2.1 of the License, or (at your option) any later version.

 This library is distributed in the hope that it will be useful,
 but WITHOUT ANY WARRANTY; without even the implied warranty of
 MERCHANTABILITY or FITNESS FOR A PARTICULAR PURPOSE.  See the GNU
 Lesser General Public License for more details.

 You should have received a copy of the GNU Lesser General Public
 License along with this library; if not, write to the Free Software
 Foundation, Inc., 51 Franklin Street, Fifth Floor, Boston, MA  02110-1301  USA
 */

#include <iostream>
#include <cassert>
#include <algorithm>

#include "raw10tobayer16pipeline.h"
#include "broadcompipeline.h"
#include "chipwrapper.h"

/**
 * Decoding the RAW11 format which is rows of:
 * [ B1h ] [ G1h ] [ B2h ] [ G2h ] [ B1l | G1l | B2l | G2l ] ...
 *
 * h = high 8 bits, l = low 2 bits
 *
 * If subframes are used. The mapping from subframe image start x to first RAW12 x in received buffer is as:
 * x pixel:     0  1  2  3  -  4  5  6  7  -
 *                       |
 *                       V
 * Raw12 byte:  0  1  2  3  4  5  6  7  8  9  10 11
 *              B1 G1 B2 G2 mix B  G  bg B  G  bg
 *
 * To simplify, start all raw lines on bayer group boundry
 * startRawX = (getSubX() / 4) * 5
 */


void Raw10ToBayer16Pipeline::reset()
{
    x = 0;
    y = 0;
    raw_x = 0;
<<<<<<< HEAD
    state = b0;
=======
    state = 0;
    startRawX = (ccd->getSubX() / 4) * 5;
    raw_y = 0;
>>>>>>> 35fb3437
}

void Raw10ToBayer16Pipeline::next_line()
{
    y += 1;
    cur_row = frame_buffer + (y * xRes);
    raw_x = 0;
    x = 0;
    state = b0;
}


void Raw10ToBayer16Pipeline::data_received(uint8_t *data,  uint32_t length)
{
    frame_buffer = reinterpret_cast<uint16_t *>(ccd->getFrameBuffer());
    raw_width = bcm_pipe->header.omx_data.raw_width;
    assert(raw_width == 4128 || raw_width == 3264);
    xRes = ccd->getXRes();
    yRes = ccd->getYRes();
    assert(xRes == 3280 || xRes == 2592);
    assert(yRes == 2464 || yRes == 1944);

    int maxX = ccd->getSubW();
    int maxY = ccd->getSubH();

    uint8_t byte;
    cur_row = frame_buffer + y * xRes;
    
    const uint32_t u32Magic = 0x4001; // bit expansion multiplier (2 pairs of bits at a time)
    const uint32_t u32Mask = 0x30003; // mask to preserve lower 2 bits of expanded values
    uint32_t u32Temp, u32_01, u32_23, *pu32;
    while(length > 0)
    {  
        //If we are aligned to the 4 pixel stride (state b0), try to do some bulk conversion 
        if(state == b0)
        {
            //Use 32bit aligned pixel chunks to convert 4 pixels  at the same time
            while(length >= 5 && x < xRes)
            {
                assert(x % 4 == 0);
                pu32 = (uint32_t *)(&cur_row[x]);
                u32_01 = (*data++ << 18);
                u32_01 |= (*data++ << 2); // each 32-bit value will hold 2 source bytes spread out to 16-bits
                u32_23 = (*data++ << 18); // and shifted over 2 to make room for lower 2 bits
                u32_23 |= (*data++ << 2);
                u32Temp = *data++ * u32Magic; // 5th byte contains 4 pairs of bits (0/1) for the 4 pixels
                u32_01 |= (u32Temp & u32Mask); // combine lower 2 bits to bytes 0 and 1
                u32Temp >>= 4; // shift down to access bits for bytes 2/3
                u32_23 |= (u32Temp & u32Mask);
                *pu32++ = u32_01; // store 4 16-bit pixels (10 significant bits)
                *pu32++ = u32_23;
          	    length -= 5;
            	x += 4;
                raw_x += 5;
            }
            if(length == 0)
            {
                return;
            }
        }
        
        if (x >= xRes) {
            int diff = std::min(length, raw_width - raw_x);
            raw_x += diff;
            length -= diff;
            data += diff;
            if(raw_x >= raw_width)
                next_line();
            continue;
        }
        
        //IF we are not in b0 state, we are not aligned and do at least one cycle of byte 
        //wise processing until we are in b0 or buffer ends
        byte = *data;

<<<<<<< HEAD

        if ( x < xRes && y < yRes) {

=======
        if (raw_x >= bcm_pipe->header.omx_data.raw_width) {
            x = 0;
            raw_x = 0;
            state = 0;
	    raw_y++;
            if (raw_y > ccd->getSubY()) {
                y += 1;
            }
        }

        if (raw_x >= startRawX && raw_y >= ccd->getSubY() && x < maxX && y < maxY) {
            uint16_t *cur_row = reinterpret_cast<uint16_t *>(ccd->getFrameBuffer()) + y * ccd->getSubW();
>>>>>>> 35fb3437

            // RAW according to experiment.
            switch(state)
            {
<<<<<<< HEAD
            case b0:
                cur_row[x] = static_cast<uint16_t>(byte << 2);
=======
            case 0:
                // FIXME: Optimize, if at least 5 bytes remaining here, all data can be calculated faster in one step.
		// FIXME: upp the data to upper bits.
                cur_row[x] = static_cast<uint16_t>(byte << 8);
>>>>>>> 35fb3437
                x++;
                state = 1;
                break;

            case 1:
                cur_row[x] = static_cast<uint16_t>(byte << 8);
                x++;
                state = 2;
                break;

            case 2:
                cur_row[x] = static_cast<uint16_t>(byte << 8);
                x++;
                state = 3;
                break;

            case 3:
                cur_row[x] = static_cast<uint16_t>(byte << 8);
                x++;
                state = 4;
                break;

<<<<<<< HEAD
            case b4:
                cur_row[x-1] |= byte & 0x03;
                cur_row[x-2] |= (byte >> 2) & 0x03;
                cur_row[x-3] |= (byte >> 4) & 0x03;
                cur_row[x-4] |= (byte >> 6) & 0x03;
                state = b0;
                break;
            }
        }
        length--;
=======
            case 4:
                cur_row[x-4] |= (byte & 0x03) << 6;
                cur_row[x-3] |= ((byte >> 2) & 0x03) << 6;
                cur_row[x-2] |= ((byte >> 4) & 0x03) << 6;
                cur_row[x-1] |= ((byte >> 6) & 0x03) << 6;
                state = 0;
                break;
            }
        }

>>>>>>> 35fb3437
        raw_x++;
        data++;
    }
    return;
}
<|MERGE_RESOLUTION|>--- conflicted
+++ resolved
@@ -46,31 +46,32 @@
 
 void Raw10ToBayer16Pipeline::reset()
 {
+    frame_buffer = reinterpret_cast<uint16_t *>(ccd->getFrameBuffer());
     x = 0;
     y = 0;
     raw_x = 0;
-<<<<<<< HEAD
-    state = b0;
-=======
     state = 0;
     startRawX = (ccd->getSubX() / 4) * 5;
+    startRawY = ccd->getSubY();
     raw_y = 0;
->>>>>>> 35fb3437
+    bytes_consumed = 0;
 }
 
-void Raw10ToBayer16Pipeline::next_line()
+void Raw10ToBayer16Pipeline::next_line(uint32_t maxX)
 {
     y += 1;
-    cur_row = frame_buffer + (y * xRes);
+    raw_y += 1;
+    cur_row = frame_buffer + (y * maxX);
     raw_x = 0;
     x = 0;
-    state = b0;
+    state = 0;
 }
 
 
 void Raw10ToBayer16Pipeline::data_received(uint8_t *data,  uint32_t length)
 {
-    frame_buffer = reinterpret_cast<uint16_t *>(ccd->getFrameBuffer());
+    //auto buffer_length = length;
+    //frame_buffer = reinterpret_cast<uint16_t *>(ccd->getFrameBuffer()); //This should be in reset() but ccd seems to be not always available there
     raw_width = bcm_pipe->header.omx_data.raw_width;
     assert(raw_width == 4128 || raw_width == 3264);
     xRes = ccd->getXRes();
@@ -78,22 +79,43 @@
     assert(xRes == 3280 || xRes == 2592);
     assert(yRes == 2464 || yRes == 1944);
 
-    int maxX = ccd->getSubW();
-    int maxY = ccd->getSubH();
+    uint32_t maxX = ccd->getSubW();
+    uint32_t maxY = ccd->getSubH()-1;
+
+    //Skip ahead to start of subframe
+    auto offset_start = startRawY * raw_width + startRawX;
+    auto offset_end = (startRawY + maxY) * raw_width + startRawX + ((maxX * 5) / 4);
+    if(bytes_consumed < offset_start)
+    {
+        auto diff = std::min(length, offset_start - bytes_consumed);
+        length -= diff;
+        data += diff;
+        bytes_consumed += diff;
+        raw_x = bytes_consumed % raw_width;
+        raw_y = bytes_consumed / raw_width;
+        x = 0;
+    }
+    //Skip ahead to end of frame if we are beyond the sub frame limits
+    else if (bytes_consumed > offset_end)
+    {
+        bytes_consumed += length;
+        return;
+    }
 
     uint8_t byte;
-    cur_row = frame_buffer + y * xRes;
-    
     const uint32_t u32Magic = 0x4001; // bit expansion multiplier (2 pairs of bits at a time)
     const uint32_t u32Mask = 0x30003; // mask to preserve lower 2 bits of expanded values
     uint32_t u32Temp, u32_01, u32_23, *pu32;
-    while(length > 0)
+    cur_row = frame_buffer + y * maxX;
+    
+    //At this point we are for sure at y > startRawY
+    while(length > 0 && bytes_consumed < offset_end)
     {  
-        //If we are aligned to the 4 pixel stride (state b0), try to do some bulk conversion 
-        if(state == b0)
+        //If we are aligned to the 4 pixel stride (state 0), try to do some bulk conversion 
+        if(state == 0)
         {
             //Use 32bit aligned pixel chunks to convert 4 pixels  at the same time
-            while(length >= 5 && x < xRes)
+            while(length >= 5 && x < maxX && raw_x >= startRawX)
             {
                 assert(x % 4 == 0);
                 pu32 = (uint32_t *)(&cur_row[x]);
@@ -110,6 +132,7 @@
           	    length -= 5;
             	x += 4;
                 raw_x += 5;
+                bytes_consumed += 5;
             }
             if(length == 0)
             {
@@ -117,98 +140,73 @@
             }
         }
         
-        if (x >= xRes) {
-            int diff = std::min(length, raw_width - raw_x);
+        // Skip over bytes outside of sub frame
+        if(raw_x < startRawX || x >= maxX)
+        {
+            uint32_t diff;
+            if(raw_x < startRawX)
+                diff = std::min(length, startRawX - raw_x);
+            else
+                diff = std::min(length, raw_width - raw_x);
             raw_x += diff;
             length -= diff;
             data += diff;
+            bytes_consumed += diff;
+
+            //Start a new line if necessary
             if(raw_x >= raw_width)
-                next_line();
+                next_line(maxX);
             continue;
         }
         
-        //IF we are not in b0 state, we are not aligned and do at least one cycle of byte 
-        //wise processing until we are in b0 or buffer ends
+        //IF we are not in state 0, we are not aligned and do at least one cycle of byte 
+        //wise processing until we are in state 0 or buffer ends
         byte = *data;
 
-<<<<<<< HEAD
-
-        if ( x < xRes && y < yRes) {
-
-=======
-        if (raw_x >= bcm_pipe->header.omx_data.raw_width) {
-            x = 0;
-            raw_x = 0;
-            state = 0;
-	    raw_y++;
-            if (raw_y > ccd->getSubY()) {
-                y += 1;
-            }
-        }
-
-        if (raw_x >= startRawX && raw_y >= ccd->getSubY() && x < maxX && y < maxY) {
-            uint16_t *cur_row = reinterpret_cast<uint16_t *>(ccd->getFrameBuffer()) + y * ccd->getSubW();
->>>>>>> 35fb3437
-
+        //At this point we are for sure within the raw y coordinates of the subframe and only need to check x range
+        if (raw_x >= startRawX && x < maxX) {
             // RAW according to experiment.
             switch(state)
             {
-<<<<<<< HEAD
-            case b0:
-                cur_row[x] = static_cast<uint16_t>(byte << 2);
-=======
             case 0:
                 // FIXME: Optimize, if at least 5 bytes remaining here, all data can be calculated faster in one step.
-		// FIXME: upp the data to upper bits.
-                cur_row[x] = static_cast<uint16_t>(byte << 8);
->>>>>>> 35fb3437
+	        	// FIXME: upp the data to upper bits.
+                cur_row[x] = static_cast<uint16_t>(byte << 2);
                 x++;
                 state = 1;
                 break;
 
             case 1:
-                cur_row[x] = static_cast<uint16_t>(byte << 8);
+                cur_row[x] = static_cast<uint16_t>(byte << 2);
                 x++;
                 state = 2;
                 break;
 
             case 2:
-                cur_row[x] = static_cast<uint16_t>(byte << 8);
+                cur_row[x] = static_cast<uint16_t>(byte << 2);
                 x++;
                 state = 3;
                 break;
 
             case 3:
-                cur_row[x] = static_cast<uint16_t>(byte << 8);
+                cur_row[x] = static_cast<uint16_t>(byte << 2);
                 x++;
                 state = 4;
                 break;
 
-<<<<<<< HEAD
-            case b4:
+            case 4:
                 cur_row[x-1] |= byte & 0x03;
                 cur_row[x-2] |= (byte >> 2) & 0x03;
                 cur_row[x-3] |= (byte >> 4) & 0x03;
                 cur_row[x-4] |= (byte >> 6) & 0x03;
-                state = b0;
+                state = 0;
                 break;
             }
         }
         length--;
-=======
-            case 4:
-                cur_row[x-4] |= (byte & 0x03) << 6;
-                cur_row[x-3] |= ((byte >> 2) & 0x03) << 6;
-                cur_row[x-2] |= ((byte >> 4) & 0x03) << 6;
-                cur_row[x-1] |= ((byte >> 6) & 0x03) << 6;
-                state = 0;
-                break;
-            }
-        }
-
->>>>>>> 35fb3437
         raw_x++;
         data++;
+        bytes_consumed++;
     }
     return;
 }
