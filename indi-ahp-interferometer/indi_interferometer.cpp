/*
    indi_interferometer - a telescope array driver for INDI
    Support for AHP cross-correlators
    Copyright (C) 2020  Ilia Platone

    This library is free software; you can redistribute it and/or
    modify it under the terms of the GNU Lesser General Public
    License as published by the Free Software Foundation; either
    version 2 of the License, or (at your option) any later version.

    This library is distributed in the hope that it will be useful,
    but WITHOUT ANY WARRANTY; without even the implied warranty of
    MERCHANTABILITY or FITNESS FOR A PARTICULAR PURPOSE.  See the GNU
    Lesser General Public License for more details.

    You should have received a copy of the GNU Lesser General Public
    License along with this library; if not, write to the Free Software
    Foundation, Inc., 59 Temple Place, Suite 330, Boston, MA  02111-1307  USA
*/

#include <stdlib.h>
#include <termios.h>
#include <unistd.h>
#include <sys/file.h>
#include <memory>
#include "indicom.h"
#include "indi_interferometer.h"
#include "connectionplugins/connectionserial.h"
#include "connectionplugins/connectiontcp.h"

static std::unique_ptr<Interferometer> array(new Interferometer());

void ISGetProperties(const char *dev)
{
    array->ISGetProperties(dev);
}

void ISNewSwitch(const char *dev, const char *name, ISState *states, char *names[], int num)
{
    array->ISNewSwitch(dev, name, states, names, num);
}

void ISNewText(    const char *dev, const char *name, char *texts[], char *names[], int num)
{
    array->ISNewText(dev, name, texts, names, num);
}

void ISNewNumber(const char *dev, const char *name, double values[], char *names[], int num)
{
    array->ISNewNumber(dev, name, values, names, num);
}

void ISNewBLOB (const char *dev, const char *name, int sizes[], int blobsizes[], char *blobs[], char *formats[], char *names[], int n)
{
    array->ISNewBLOB(dev, name, sizes, blobsizes, blobs, formats, names, n);
}

void ISSnoopDevice (XMLEle *root)
{
    array->ISSnoopDevice(root);
}

void Interferometer::Callback()
{
    int olen           = 0;
    unsigned int counts[NUM_NODES];
    unsigned int correlations[NUM_BASELINES];
    char buf[FRAME_SIZE+1];
    int w = PrimaryCCD.getXRes();
    int h = PrimaryCCD.getYRes();
    double *framebuffer = static_cast<double*>(malloc(w*h*sizeof(double)));
    memset(framebuffer, 0, w*h*sizeof(double));
    char str[SAMPLE_SIZE];
<<<<<<< HEAD
    tcflush(PortFD, TCIOFLUSH);
=======
>>>>>>> 7ea7f835
    while (InExposure)
    {
        tty_nread_section(PortFD, buf, FRAME_SIZE, 13, 1, &olen);
        if(olen != FRAME_SIZE)
            continue;
<<<<<<< HEAD
        timeleft -= FRAME_TIME;
=======
        timeleft -= FRAME_TIME_NS;
>>>>>>> 7ea7f835
        int idx = 0;
        int center = w*h/2;
        center += w/2;
        for(int x = 0; x < NUM_NODES; x++) {
            strncpy(str, buf+idx, SAMPLE_SIZE);
            counts[x] = strtoul(str, NULL, 16);
            idx += SAMPLE_SIZE;
        }
        for(int x = 0; x < NUM_BASELINES; x++) {
            strncpy(str, buf+idx, SAMPLE_SIZE);
            correlations[x] = strtoul(str, NULL, 16);
            idx += SAMPLE_SIZE;
        }
        idx = 0;
        for(int x = 0; x < NUM_NODES; x++) {
            for(int y = x+1; y < NUM_NODES; y++) {
                INDI::Correlator::UVCoordinate uv = baselines[idx]->getUVCoordinates();
                int xx = static_cast<int>(w*uv.u/2.0);
                int yy = static_cast<int>(h*uv.v/2.0);
                int z = center+xx+yy*w;
<<<<<<< HEAD
                if(xx >= -w/2 && xx < w/2 && yy >= -w/2 && yy < h/2) {
=======
                if(z >= 0 && z < w*h) {
>>>>>>> 7ea7f835
                    framebuffer[z] += correlations[idx]*65535.0/(counts[x]+counts[y]);
                    framebuffer[w*h-1-z] += correlations[idx]*65535.0/(counts[x]+counts[y]);
                }
                idx++;
            }
        }
        if(timeleft <= 0.0) {
            // We're no longer exposing...
            AbortExposure();
            /* We're done exposing */
            LOG_INFO("Exposure done, downloading image...");
            dsp_buffer_stretch(framebuffer, w*h, 0.0, 65535.0);
            dsp_buffer_copy(framebuffer, static_cast<unsigned short*>(static_cast<void*>(PrimaryCCD.getFrameBuffer())), w*h);
            // Let INDI::CCD know we're done filling the image buffer
            LOG_INFO("Download complete.");
            ExposureComplete(&PrimaryCCD);
        }
    }
    free (framebuffer);
}

Interferometer::Interferometer()
{
    for(int x = 0; x < NUM_BASELINES; x++)
        baselines[x] = new baseline();

    setInterferometerConnection(CONNECTION_TCP|CONNECTION_SERIAL);

    ExposureRequest = 0.0;
    InExposure = false;
}

bool Interferometer::Disconnect()
{
    return true;
}

const char * Interferometer::getDefaultName()
{
    return "Telescope array";
}

const char * Interferometer::getDeviceName()
{
    return getDefaultName();
}

bool Interferometer::saveConfigItems(FILE *fp)
{
    INDI::CCD::saveConfigItems(fp);

    for(int x = 0; x < NUM_NODES; x++)
        IUSaveConfigNumber(fp, &locationNP[x]);
    IUSaveConfigNumber(fp, &settingsNP);

    return true;
}

/**************************************************************************************
** INDI is asking us to init our properties.
***************************************************************************************/
bool Interferometer::initProperties()
{
    // Must init parent properties first!
    INDI::CCD::initProperties();

    for(int x = 0; x < NUM_BASELINES; x++)
        baselines[x]->initProperties();

    char name[MAXINDINAME];
    char label[MAXINDILABEL];
    for (int i = 0; i < NUM_NODES; i++) {
        sprintf(name, "LOCATION_NODE%02d", i);
        sprintf(label, "Node %d", i);
<<<<<<< HEAD
        IUFillNumber(&locationN[i*3+0], "LOCATION_X", "Longitude offset (m)", "%4.6f", 0.75, 9999.0, .01, 10.0);
        IUFillNumber(&locationN[i*3+1], "LOCATION_Y", "Latitude offset (m)", "%4.6f", 0.75, 9999.0, .01, 10.0);
        IUFillNumber(&locationN[i*3+2], "LOCATION_Z", "Elevation offset (m)", "%4.6f", 0.75, 9999.0, .01, 10.0);
        IUFillNumberVector(&locationNP[i], &locationN[i*3], 3, getDeviceName(), name, label, SITE_TAB, IP_RW, 60, IPS_IDLE);
    }
    IUFillNumber(&settingsN[0], "INTERFEROMETER_WAVELENGTH_VALUE", "Filter wavelength (m)", "%3.9f", 0.0000003, 999.0, 0.000000001, 21.112145);
=======
        IUFillNumber(&locationN[i*3+0], "LOCATION_X", "Latitude offset (m)", "%4.1f", 0.75, 9999.0, .01, 10.0);
        IUFillNumber(&locationN[i*3+1], "LOCATION_Y", "Longitude offset (m)", "%4.1f", 0.75, 9999.0, .01, 10.0);
        IUFillNumber(&locationN[i*3+2], "LOCATION_Z", "Elevation offset (m)", "%4.1f", 0.75, 9999.0, .01, 10.0);
        IUFillNumberVector(&locationNP[i], &locationN[i*3], 3, getDeviceName(), name, label, SITE_TAB, IP_RW, 60, IPS_IDLE);
    }
    IUFillNumber(&settingsN[0], "INTERFEROMETER_WAVELENGTH_VALUE", "Filter wavelength (m)", "%3.9f", 0.0000003, 999.0, 0.000000001, 0.21112145);
>>>>>>> 7ea7f835
    IUFillNumber(&settingsN[1], "INTERFEROMETER_SAMPLERATE_VALUE", "Filter sample time (ns)", "%9.0f", 20, 1000000.0, 1, 100.0);
    IUFillNumberVector(&settingsNP, settingsN, 2, getDeviceName(), "INTERFEROMETER_SETTINGS", "Interferometer Settings", MAIN_CONTROL_TAB, IP_RW, 60, IPS_IDLE);

    int idx = 0;
    for(int x = 0; x < NUM_NODES; x++) {
        for(int y = x+1; y < NUM_NODES; y++) {
            INDI::Correlator::Baseline b;
            b.x = locationN[x*3+0].value-locationN[y*3+0].value;
            b.y = locationN[x*3+1].value-locationN[y*3+1].value;
            b.z = locationN[x*3+2].value-locationN[y*3+2].value;
            baselines[idx]->setBaseline(b);
            idx++;
        }
    }

    uint32_t cap = 0;

    cap |= CCD_CAN_ABORT;
    cap |= CCD_CAN_SUBFRAME;
    cap |= CCD_HAS_DSP;

    SetCCDCapability(cap);

    // Set minimum exposure speed to 0.001 seconds
    PrimaryCCD.setMinMaxStep("CCD_EXPOSURE", "CCD_EXPOSURE_VALUE", 1.0, 3600.0, 1, false);

    setDefaultPollingPeriod(500);

    if (interferometerConnection & CONNECTION_SERIAL)
    {
        serialConnection = new Connection::Serial(this);
        serialConnection->registerHandshake([&]() { return callHandshake(); });
        registerConnection(serialConnection);
    }

    if (interferometerConnection & CONNECTION_TCP)
    {
        tcpConnection = new Connection::TCP(this);
        tcpConnection->registerHandshake([&]() { return callHandshake(); });
        registerConnection(tcpConnection);
    }
    return true;

}

/**************************************************************************************
** INDI is asking us to submit list of properties for the device
***************************************************************************************/
void Interferometer::ISGetProperties(const char *dev)
{
    INDI::CCD::ISGetProperties(dev);

    if (isConnected())
    {
        for (int x=0; x<NUM_NODES; x++)
            defineNumber(&locationNP[x]);
        defineNumber(&settingsNP);
        // Define our properties
    }
}

/********************************************************************************************
** INDI is asking us to update the properties because there is a change in CONNECTION status
** This fucntion is called whenever the device is connected or disconnected.
*********************************************************************************************/
bool Interferometer::updateProperties()
{
    // Call parent update properties
    INDI::CCD::updateProperties();

    if (isConnected())
    {

        // Let's get parameters now from CCD
        setupParams();

        for (int x=0; x<NUM_NODES; x++)
            defineNumber(&locationNP[x]);
        defineNumber(&settingsNP);
        // Start the timer
        SetTimer(POLLMS);
    }
    else
        // We're disconnected
    {
        deleteProperty(settingsNP.name);
        for (int x=0; x<NUM_NODES; x++)
            deleteProperty(locationNP[x].name);
    }

    for(int x = 0; x < NUM_BASELINES; x++)
        baselines[x]->updateProperties();

    return true;
}

/**************************************************************************************
** Setting up CCD parameters
***************************************************************************************/
void Interferometer::setupParams()
{
    SetCCDParams(2048, 2048, 16, 1, 1);

    // Let's calculate how much memory we need for the primary CCD buffer
    int nbuf;
    nbuf = PrimaryCCD.getXRes() * PrimaryCCD.getYRes() * PrimaryCCD.getBPP() / 8;
    nbuf += 512;  //  leave a little extra at the end
    PrimaryCCD.setFrameBufferSize(nbuf);
    memset(PrimaryCCD.getFrameBuffer(), 0, PrimaryCCD.getFrameBufferSize());
}

/**************************************************************************************
** Client is asking us to start an exposure
***************************************************************************************/
bool Interferometer::StartExposure(float duration)
{
    ExposureRequest = duration;
    PrimaryCCD.setExposureDuration(static_cast<double>(ExposureRequest));
    std::thread(&Interferometer::Callback, this).detach();
    gettimeofday(&ExpStart, nullptr);
    InExposure = true;
    timeleft = ExposureRequest;

    int olen;
    char cmd[2] = { 0x3c, 0x0d };
    tcflush(PortFD, TCIOFLUSH);
    usleep(10000);
    tty_write(PortFD, &cmd[0], 1, &olen);
    usleep(10000);
    tty_write(PortFD, &cmd[1], 1, &olen);

    // We're done
    return olen == 1;
}

/**************************************************************************************
** Client is asking us to abort an exposure
***************************************************************************************/
bool Interferometer::AbortExposure()
{
    int olen = 0;
<<<<<<< HEAD
    char cmd[2] = { 0x0c, 0x0d };
    tcflush(PortFD, TCIOFLUSH);
    usleep(10000);
    tty_write(PortFD, &cmd[0], 1, &olen);
    usleep(10000);
    tty_write(PortFD, &cmd[1], 1, &olen);

=======
    int len = 2;
    char buf[2] = { 0x0c, 0x0d };
    int ntries = 10;
    while (olen != len && ntries-- > 0)
        tty_write(PortFD, buf, len, &olen);
>>>>>>> 7ea7f835
    InExposure = false;
    return true;
}

/**************************************************************************************
** Client is asking us to set a new number
***************************************************************************************/
bool Interferometer::ISNewNumber(const char *dev, const char *name, double values[], char *names[], int n)
{
    if (strcmp (dev, getDeviceName()))
        return false;

    for(int x = 0; x < NUM_BASELINES; x++)
        baselines[x]->ISNewNumber(dev, name, values, names, n);

    if(!strcmp(settingsNP.name, name)) {
<<<<<<< HEAD
        IDSetNumber(&settingsNP, nullptr);
=======
>>>>>>> 7ea7f835
        for(int x = 0; x < NUM_BASELINES; x++)
            baselines[x]->setWavelength(settingsN[0].value);
        int len = 16;
        int olen;
        char buf[17];
        unsigned long value = settingsN[1].value;
        for(int i = 0; i < 16; i++) {
            buf[i] = (value&0xf)<<4 | 0x01;
            value>>=4;
        }
        buf[16] = '\r';
        int ntries = 10;
<<<<<<< HEAD
        tcflush(PortFD, TCIOFLUSH);
        while (olen != len && ntries-- > 0) {
            usleep(10000);
            tty_write(PortFD, buf, len, &olen);
        }
        usleep(10000);
        tty_write(PortFD, &buf[16], 1, &olen);
=======
        while (olen != len && ntries-- > 0)
            tty_write(PortFD, buf, len, &olen);
        IDSetNumber(&settingsNP, nullptr);
>>>>>>> 7ea7f835
        return true;
    }

    for (int i = 0; i < NUM_NODES; i++) {
        if(!strcmp(locationNP[i].name, name)) {
            locationN[i*3+0].value = values[0];
            locationN[i*3+1].value = values[1];
            locationN[i*3+2].value = values[2];
            IDSetNumber(&locationNP[i], nullptr);
            int idx = 0;
            for(int x = 0; x < NUM_NODES; x++) {
                for(int y = x+1; y < NUM_NODES; y++) {
                    if(x==i||y==i) {
                        double x1,x2,y1,y2,z1,z2;
                        x1 = locationN[x*3+0].value;
                        x2 = locationN[y*3+0].value;
                        y1 = locationN[x*3+1].value;
                        y2 = locationN[y*3+1].value;
                        z1 = locationN[x*3+2].value;
                        z2 = locationN[y*3+2].value;

                        double Lat;

                        INumberVectorProperty *nv = this->getNumber("GEOGRAPHIC_COORDS");
                        if(nv != nullptr)
                        {
                            Lat = nv->np[0].value;
                        }
                        Lat *= M_PI/180.0;

                        INDI::Correlator::Baseline b;
                        b.x = (locationN[x*3+0].value-locationN[y*3+0].value);
                        b.y = (locationN[x*3+1].value-locationN[y*3+1].value)*sin(Lat);
                        b.z = (locationN[x*3+2].value-locationN[y*3+2].value)*cos(Lat);
                        baselines[idx]->setBaseline(b);
                    }
                    idx++;
                }
            }
            return true;
        }
    }

    return INDI::CCD::ISNewNumber(dev, name, values, names, n);
}

/**************************************************************************************
** Client is asking us to set a new switch
***************************************************************************************/
bool Interferometer::ISNewSwitch(const char *dev, const char *name, ISState *states, char *names[], int n)
{
    for(int x = 0; x < NUM_BASELINES; x++)
        baselines[x]->ISNewSwitch(dev, name, states, names, n);
    return INDI::CCD::ISNewSwitch(dev, name, states, names, n);
}

/**************************************************************************************
** Client is asking us to set a new text
***************************************************************************************/
bool Interferometer::ISNewText(const char *dev, const char *name, char *texts[], char *names[], int n)
{
    for(int x = 0; x < NUM_BASELINES; x++)
        baselines[x]->ISNewText(dev, name, texts, names, n);
    return INDI::CCD::ISNewText(dev, name, texts, names, n);
}

/**************************************************************************************
** Client is asking us to set a new BLOB
***************************************************************************************/
bool Interferometer::ISNewBLOB(const char *dev, const char *name, int sizes[], int blobsizes[], char *blobs[], char *formats[], char *names[], int n)
{
    for(int x = 0; x < NUM_BASELINES; x++)
        baselines[x]->ISNewBLOB(dev, name, sizes, blobsizes, blobs, formats, names, n);
    return INDI::CCD::ISNewBLOB(dev, name, sizes, blobsizes, blobs, formats, names, n);
}

/**************************************************************************************
** Client is asking us to set a new snoop device
***************************************************************************************/
bool Interferometer::ISSnoopDevice(XMLEle *root)
{
    for(int x = 0; x < NUM_BASELINES; x++)
        baselines[x]->ISSnoopDevice(root);
    return INDI::CCD::ISSnoopDevice(root);
}

/**************************************************************************************
** INDI is asking us to add any FITS keywords to the FITS header
***************************************************************************************/
void Interferometer::addFITSKeywords(fitsfile *fptr, INDI::CCDChip *targetChip)
{
    // Let's first add parent keywords
    INDI::CCD::addFITSKeywords(fptr, targetChip);

    // Add temperature to FITS header
    int status = 0;
    fits_write_date(fptr, &status);

}

/**************************************************************************************
** Main device loop. We check for exposure and temperature progress here
***************************************************************************************/
void Interferometer::TimerHit()
{
    if(isConnected() == false)
        return;  //  No need to reset timer if we are not connected anymore

    if (InExposure)
    {
        // Just update time left in client
        PrimaryCCD.setExposureLeft(static_cast<double>(timeleft));
    }

    SetTimer(POLLMS);
    return;
}

bool Interferometer::Handshake()
{
    int ret = false;
    if(PortFD != -1) {
        int olen;
        char buf[FRAME_SIZE];

        char cmd[2] = { 0x3c, 0x0d };
        int ntries = 10;
<<<<<<< HEAD
        tcflush(PortFD, TCIOFLUSH);
        usleep(10000);
        tty_write(PortFD, &cmd[0], 1, &olen);
        usleep(10000);
        tty_write(PortFD, &cmd[1], 1, &olen);
=======
        while (olen != 2 && ntries-- > 0)
            tty_write(PortFD, cmd, 2, &olen);
>>>>>>> 7ea7f835

        ntries = 10;
        while (olen != FRAME_SIZE && ntries-- > 0)
            tty_nread_section(PortFD, buf, FRAME_SIZE, 13, 1, &olen);
        if(olen == FRAME_SIZE)
            ret = true;

        cmd[0] = 0x0c;
        ntries = 10;
<<<<<<< HEAD
        tcflush(PortFD, TCIOFLUSH);
        usleep(10000);
        tty_write(PortFD, &cmd[0], 1, &olen);
        usleep(10000);
        tty_write(PortFD, &cmd[1], 1, &olen);
=======
        while (olen != 2 && ntries-- > 0)
            tty_write(PortFD, cmd, 2, &olen);
>>>>>>> 7ea7f835

    }
    return ret;
}

bool Interferometer::callHandshake()
{
    if (interferometerConnection > 0)
    {
        if (getActiveConnection() == serialConnection)
            PortFD = serialConnection->getPortFD();
        else if (getActiveConnection() == tcpConnection)
            PortFD = tcpConnection->getPortFD();
    }

    return Handshake();
}

uint8_t Interferometer::getInterferometerConnection() const
{
    return interferometerConnection;
}

void Interferometer::setInterferometerConnection(const uint8_t &value)
{
    uint8_t mask = CONNECTION_SERIAL | CONNECTION_TCP | CONNECTION_NONE;

    if (value == 0 || (mask & value) == 0)
    {
        DEBUGF(INDI::Logger::DBG_ERROR, "Invalid connection mode %d", value);
        return;
    }

    interferometerConnection = value;
}<|MERGE_RESOLUTION|>--- conflicted
+++ resolved
@@ -71,20 +71,13 @@
     double *framebuffer = static_cast<double*>(malloc(w*h*sizeof(double)));
     memset(framebuffer, 0, w*h*sizeof(double));
     char str[SAMPLE_SIZE];
-<<<<<<< HEAD
     tcflush(PortFD, TCIOFLUSH);
-=======
->>>>>>> 7ea7f835
     while (InExposure)
     {
         tty_nread_section(PortFD, buf, FRAME_SIZE, 13, 1, &olen);
         if(olen != FRAME_SIZE)
             continue;
-<<<<<<< HEAD
         timeleft -= FRAME_TIME;
-=======
-        timeleft -= FRAME_TIME_NS;
->>>>>>> 7ea7f835
         int idx = 0;
         int center = w*h/2;
         center += w/2;
@@ -105,11 +98,7 @@
                 int xx = static_cast<int>(w*uv.u/2.0);
                 int yy = static_cast<int>(h*uv.v/2.0);
                 int z = center+xx+yy*w;
-<<<<<<< HEAD
                 if(xx >= -w/2 && xx < w/2 && yy >= -w/2 && yy < h/2) {
-=======
-                if(z >= 0 && z < w*h) {
->>>>>>> 7ea7f835
                     framebuffer[z] += correlations[idx]*65535.0/(counts[x]+counts[y]);
                     framebuffer[w*h-1-z] += correlations[idx]*65535.0/(counts[x]+counts[y]);
                 }
@@ -184,21 +173,12 @@
     for (int i = 0; i < NUM_NODES; i++) {
         sprintf(name, "LOCATION_NODE%02d", i);
         sprintf(label, "Node %d", i);
-<<<<<<< HEAD
         IUFillNumber(&locationN[i*3+0], "LOCATION_X", "Longitude offset (m)", "%4.6f", 0.75, 9999.0, .01, 10.0);
         IUFillNumber(&locationN[i*3+1], "LOCATION_Y", "Latitude offset (m)", "%4.6f", 0.75, 9999.0, .01, 10.0);
         IUFillNumber(&locationN[i*3+2], "LOCATION_Z", "Elevation offset (m)", "%4.6f", 0.75, 9999.0, .01, 10.0);
         IUFillNumberVector(&locationNP[i], &locationN[i*3], 3, getDeviceName(), name, label, SITE_TAB, IP_RW, 60, IPS_IDLE);
     }
     IUFillNumber(&settingsN[0], "INTERFEROMETER_WAVELENGTH_VALUE", "Filter wavelength (m)", "%3.9f", 0.0000003, 999.0, 0.000000001, 21.112145);
-=======
-        IUFillNumber(&locationN[i*3+0], "LOCATION_X", "Latitude offset (m)", "%4.1f", 0.75, 9999.0, .01, 10.0);
-        IUFillNumber(&locationN[i*3+1], "LOCATION_Y", "Longitude offset (m)", "%4.1f", 0.75, 9999.0, .01, 10.0);
-        IUFillNumber(&locationN[i*3+2], "LOCATION_Z", "Elevation offset (m)", "%4.1f", 0.75, 9999.0, .01, 10.0);
-        IUFillNumberVector(&locationNP[i], &locationN[i*3], 3, getDeviceName(), name, label, SITE_TAB, IP_RW, 60, IPS_IDLE);
-    }
-    IUFillNumber(&settingsN[0], "INTERFEROMETER_WAVELENGTH_VALUE", "Filter wavelength (m)", "%3.9f", 0.0000003, 999.0, 0.000000001, 0.21112145);
->>>>>>> 7ea7f835
     IUFillNumber(&settingsN[1], "INTERFEROMETER_SAMPLERATE_VALUE", "Filter sample time (ns)", "%9.0f", 20, 1000000.0, 1, 100.0);
     IUFillNumberVector(&settingsNP, settingsN, 2, getDeviceName(), "INTERFEROMETER_SETTINGS", "Interferometer Settings", MAIN_CONTROL_TAB, IP_RW, 60, IPS_IDLE);
 
@@ -340,7 +320,6 @@
 bool Interferometer::AbortExposure()
 {
     int olen = 0;
-<<<<<<< HEAD
     char cmd[2] = { 0x0c, 0x0d };
     tcflush(PortFD, TCIOFLUSH);
     usleep(10000);
@@ -348,13 +327,6 @@
     usleep(10000);
     tty_write(PortFD, &cmd[1], 1, &olen);
 
-=======
-    int len = 2;
-    char buf[2] = { 0x0c, 0x0d };
-    int ntries = 10;
-    while (olen != len && ntries-- > 0)
-        tty_write(PortFD, buf, len, &olen);
->>>>>>> 7ea7f835
     InExposure = false;
     return true;
 }
@@ -371,10 +343,7 @@
         baselines[x]->ISNewNumber(dev, name, values, names, n);
 
     if(!strcmp(settingsNP.name, name)) {
-<<<<<<< HEAD
         IDSetNumber(&settingsNP, nullptr);
-=======
->>>>>>> 7ea7f835
         for(int x = 0; x < NUM_BASELINES; x++)
             baselines[x]->setWavelength(settingsN[0].value);
         int len = 16;
@@ -387,7 +356,6 @@
         }
         buf[16] = '\r';
         int ntries = 10;
-<<<<<<< HEAD
         tcflush(PortFD, TCIOFLUSH);
         while (olen != len && ntries-- > 0) {
             usleep(10000);
@@ -395,11 +363,6 @@
         }
         usleep(10000);
         tty_write(PortFD, &buf[16], 1, &olen);
-=======
-        while (olen != len && ntries-- > 0)
-            tty_write(PortFD, buf, len, &olen);
-        IDSetNumber(&settingsNP, nullptr);
->>>>>>> 7ea7f835
         return true;
     }
 
@@ -527,16 +490,11 @@
 
         char cmd[2] = { 0x3c, 0x0d };
         int ntries = 10;
-<<<<<<< HEAD
         tcflush(PortFD, TCIOFLUSH);
         usleep(10000);
         tty_write(PortFD, &cmd[0], 1, &olen);
         usleep(10000);
         tty_write(PortFD, &cmd[1], 1, &olen);
-=======
-        while (olen != 2 && ntries-- > 0)
-            tty_write(PortFD, cmd, 2, &olen);
->>>>>>> 7ea7f835
 
         ntries = 10;
         while (olen != FRAME_SIZE && ntries-- > 0)
@@ -546,17 +504,11 @@
 
         cmd[0] = 0x0c;
         ntries = 10;
-<<<<<<< HEAD
         tcflush(PortFD, TCIOFLUSH);
         usleep(10000);
         tty_write(PortFD, &cmd[0], 1, &olen);
         usleep(10000);
         tty_write(PortFD, &cmd[1], 1, &olen);
-=======
-        while (olen != 2 && ntries-- > 0)
-            tty_write(PortFD, cmd, 2, &olen);
->>>>>>> 7ea7f835
-
     }
     return ret;
 }
