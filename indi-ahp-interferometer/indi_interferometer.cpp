/*
    indi_interferometer - a telescope array driver for INDI
    Support for AHP cross-correlators
    Copyright (C) 2020  Ilia Platone

    This library is free software; you can redistribute it and/or
    modify it under the terms of the GNU Lesser General Public
    License as published by the Free Software Foundation; either
    version 2 of the License, or (at your option) any later version.

    This library is distributed in the hope that it will be useful,
    but WITHOUT ANY WARRANTY; without even the implied warranty of
    MERCHANTABILITY or FITNESS FOR A PARTICULAR PURPOSE.  See the GNU
    Lesser General Public License for more details.

    You should have received a copy of the GNU Lesser General Public
    License along with this library; if not, write to the Free Software
    Foundation, Inc., 59 Temple Place, Suite 330, Boston, MA  02111-1307  USA
*/

#include <stdlib.h>
#include <termios.h>
#include <unistd.h>
#include <sys/file.h>
#include <memory>
#include "indicom.h"
#include "indi_interferometer.h"
#include "connectionplugins/connectiontcp.h"

static std::unique_ptr<Interferometer> array(new Interferometer());

void ISGetProperties(const char *dev)
{
    array->ISGetProperties(dev);
}

void ISNewSwitch(const char *dev, const char *name, ISState *states, char *names[], int num)
{
    array->ISNewSwitch(dev, name, states, names, num);
}

void ISNewText(    const char *dev, const char *name, char *texts[], char *names[], int num)
{
    array->ISNewText(dev, name, texts, names, num);
}

void ISNewNumber(const char *dev, const char *name, double values[], char *names[], int num)
{
    array->ISNewNumber(dev, name, values, names, num);
}

void ISNewBLOB (const char *dev, const char *name, int sizes[], int blobsizes[], char *blobs[], char *formats[], char *names[], int n)
{
    array->ISNewBLOB(dev, name, sizes, blobsizes, blobs, formats, names, n);
}

void ISSnoopDevice (XMLEle *root)
{
    array->ISSnoopDevice(root);
}

void Interferometer::Callback()
{
    int olen           = 0;
    double counts[NUM_NODES];
    double correlations[NUM_BASELINES];
    char buf[FRAME_SIZE+1];
    int w = PrimaryCCD.getXRes();
    int h = PrimaryCCD.getYRes();
    double *framebuffer = static_cast<double*>(malloc((w*h)*sizeof(double)));
    memset(framebuffer, 0, w*h*sizeof(double));
    char str[MAXINDINAME];
    str[SAMPLE_SIZE] = 0;
    str[HEADER_SIZE] = 0;

    unsigned short cmd = 0x0d3c;
    tcflush(PortFD, TCIOFLUSH);
    tty_write(PortFD, static_cast<char*>(static_cast<void*>(&cmd)), 2, &olen);

    gettimeofday(&ExpStart, nullptr);

    while (InExposure)
    {
        tty_nread_section(PortFD, buf, FRAME_SIZE, 13, 1, &olen);
        if (olen != FRAME_SIZE)
            continue;
        timeleft -= FRAME_TIME;
        int idx = HEADER_SIZE;
        int center = w*h/2;
        center += w/2;
        unsigned int tmp;
<<<<<<< HEAD
=======
        memset(str, 0, HEADER_SIZE+1);
        sscanf(str, "%08X%08X", &tmp, &power_status);
        for(int x = 0; x < NUM_NODES; x++) {
            IDSetSwitch(&nodeEnableSP[x], nullptr);
            nodeEnableSP[x].sp[0].s = (power_status & (1 << (x + NUM_NODES))) ? ISS_ON : ISS_OFF;
            nodeEnableSP[x].sp[1].s = (power_status & (1 << (x + NUM_NODES))) ? ISS_OFF : ISS_ON;
            IDSetSwitch(&nodePowerSP[x], nullptr);
            nodePowerSP[x].sp[0].s = (power_status & (1 << x)) ? ISS_ON : ISS_OFF;
            nodePowerSP[x].sp[1].s = (power_status & (1 << x)) ? ISS_OFF : ISS_ON;
        }
>>>>>>> 33d3500a
        for(int x = NUM_NODES-1; x >= 0; x--) {
            memset(str, 0, SAMPLE_SIZE+1);
            strncpy(str, buf+idx, SAMPLE_SIZE);
            sscanf(str, "%X", &tmp);
            counts[x] = tmp;
            totalcounts[x] += counts[x];
            idx += SAMPLE_SIZE;
        }
        for(int x = NUM_BASELINES-1; x >= 0; x--) {
            memset(str, 0, SAMPLE_SIZE+1);
            strncpy(str, buf+idx, SAMPLE_SIZE);
            sscanf(str, "%X", &tmp);
            correlations[x] = tmp;
            totalcorrelations[x] += correlations[x];
            idx += SAMPLE_SIZE;
        }
        idx = 0;
        for(int x = 0; x < NUM_NODES; x++) {
            for(int y = x+1; y < NUM_NODES; y++) {
                INDI::Correlator::UVCoordinate uv = baselines[idx]->getUVCoordinates();
                int xx = static_cast<int>(MAX_RESOLUTION*uv.u/2.0);
                int yy = static_cast<int>(MAX_RESOLUTION*uv.v/2.0);
                int z = center+xx+yy*w;
                if(xx >= -w/2 && xx < w/2 && yy >= -w/2 && yy < h/2) {
                    framebuffer[z] += correlations[idx]*2.0/(counts[x]+counts[y]);
                    framebuffer[w*h-1-z] += correlations[idx]*2.0/(counts[x]+counts[y]);
                }
                idx++;
            }
        }
        if(timeleft <= 0.0) {
            // We're no longer exposing...
            AbortExposure();
            /* We're done exposing */
            LOG_INFO("Exposure done, downloading image...");
            dsp_buffer_stretch(framebuffer, w*h, 0.0, 65535.0);
            dsp_buffer_copy(framebuffer, static_cast<unsigned short*>(static_cast<void*>(PrimaryCCD.getFrameBuffer())), w*h);
            // Let INDI::CCD know we're done filling the image buffer
            LOG_INFO("Download complete.");
            ExposureComplete(&PrimaryCCD);
        }
    }
    free (framebuffer);
}

Interferometer::Interferometer()
{
    power_status = 0;

    ExposureRequest = 0.0;
    InExposure = false;

    SAMPLE_SIZE = 0;
    NUM_NODES = 0;
    DELAY_LINES = 0;

    countsN = static_cast<INumber*>(malloc(1));
    countsNP = static_cast<INumberVectorProperty*>(malloc(1));

    nodeEnableS = static_cast<ISwitch*>(malloc(1));
    nodeEnableSP = static_cast<ISwitchVectorProperty*>(malloc(1));

    nodePowerS = static_cast<ISwitch*>(malloc(1));
    nodePowerSP = static_cast<ISwitchVectorProperty*>(malloc(1));

    nodeLocationN = static_cast<INumber*>(malloc(1));
    nodeLocationNP = static_cast<INumberVectorProperty*>(malloc(1));

    correlationsN = static_cast<INumber*>(malloc(1));

    totalcounts = static_cast<double*>(malloc(1));
    totalcorrelations = static_cast<double*>(malloc(1));
    baselines = static_cast<baseline**>(malloc(1));
}

bool Interferometer::Disconnect()
{
    for(int x = 0; x < NUM_NODES*2+1; x++)
        ActiveLine(x, false);
    return true;
}

const char * Interferometer::getDefaultName()
{
    return "Telescope array";
}

const char * Interferometer::getDeviceName()
{
    return getDefaultName();
}

bool Interferometer::saveConfigItems(FILE *fp)
{
    INDI::CCD::saveConfigItems(fp);

    for(int x = 0; x < NUM_NODES; x++) {
        IUSaveConfigNumber(fp, &nodeLocationNP[x]);
        IUSaveConfigSwitch(fp, &nodeEnableSP[x]);
        IUSaveConfigSwitch(fp, &nodePowerSP[x]);
    }
    IUSaveConfigNumber(fp, &settingsNP);

    return true;
}

/**************************************************************************************
** INDI is asking us to init our properties.
***************************************************************************************/
bool Interferometer::initProperties()
{
    // Must init parent properties first!
    INDI::CCD::initProperties();

<<<<<<< HEAD
    for(int x = 0; x < NUM_BASELINES; x++)
        baselines[x]->initProperties();

    char tab[MAXINDINAME];
    char name[MAXINDINAME];
    char label[MAXINDILABEL];
    for (int x = 0; x < NUM_NODES; x++) {
        IUFillNumber(&nodeLocationN[x*3+0], "NODE_Y", "Latitude offset (m)", "%4.6f", 0.75, 9999.0, .01, 10.0);
        IUFillNumber(&nodeLocationN[x*3+1], "NODE_X", "Longitude offset (m)", "%4.6f", 0.75, 9999.0, .01, 10.0);
        IUFillNumber(&nodeLocationN[x*3+2], "NODE_Z", "Elevation offset (m)", "%4.6f", 0.75, 9999.0, .01, 10.0);

        IUFillSwitch(&nodeEnableS[x*2+0], "NODE_ENABLE", "Enable", ISS_OFF);
        IUFillSwitch(&nodeEnableS[x*2+1], "NODE_DISABLE", "Disable", ISS_ON);

        IUFillNumber(&countsN[x*NUM_STATS], "NODE_COUNTS", "Counts", "%8.0f", 0, 400000000, 1, 0);

        sprintf(tab, "Node %02d", x+1);
        sprintf(label, "Enable Node");
        sprintf(name, "NODE_ENABLE_%02d", x+1);

        IUFillSwitchVector(&nodeEnableSP[x], &nodeEnableS[x*2], 2, getDeviceName(), name, label, tab, IP_RW, ISR_1OFMANY, 60, IPS_IDLE);
        sprintf(name, "NODE_LOCATION_%02d", x+1);
        IUFillNumberVector(&nodeLocationNP[x], &nodeLocationN[x*3], 3, getDeviceName(), name, "Location", tab, IP_RW, 60, IPS_IDLE);
        sprintf(name, "NODE_COUNTS_%02d", x+1);
        IUFillNumberVector(&countsNP[x], &countsN[x*NUM_STATS], NUM_STATS, getDeviceName(), name, "Stats", tab, IP_RO, 60, IPS_BUSY);
    }

=======
>>>>>>> 33d3500a
    IUFillNumber(&settingsN[0], "INTERFEROMETER_WAVELENGTH_VALUE", "Filter wavelength (m)", "%3.9f", 0.0000003, 999.0, 1.0E-9, 0.211121449);
    IUFillNumberVector(&settingsNP, settingsN, 1, getDeviceName(), "INTERFEROMETER_SETTINGS", "Interferometer Settings", MAIN_CONTROL_TAB, IP_RW, 60, IPS_IDLE);

    uint32_t cap = 0;

    cap |= CCD_CAN_ABORT;
    cap |= CCD_CAN_SUBFRAME;
    cap |= CCD_HAS_DSP;

    SetCCDCapability(cap);

    // Set minimum exposure speed to 0.001 seconds
    PrimaryCCD.setMinMaxStep("CCD_EXPOSURE", "CCD_EXPOSURE_VALUE", 1.0, STELLAR_DAY, 1, false);

    setDefaultPollingPeriod(500);

    tcpConnection = new Connection::TCP(this);
    tcpConnection->registerHandshake([&]() { return Handshake(); });
    registerConnection(tcpConnection);

    return true;

}

/**************************************************************************************
** INDI is asking us to submit list of properties for the device
***************************************************************************************/
void Interferometer::ISGetProperties(const char *dev)
{
    INDI::CCD::ISGetProperties(dev);

    if (isConnected())
    {
        for (int x=0; x<NUM_NODES; x++) {
            defineSwitch(&nodeEnableSP[x]);
        }
        defineNumber(&correlationsNP);
        defineNumber(&settingsNP);

        // Define our properties
    }

    for(int x = 0; x < NUM_BASELINES; x++)
        baselines[x]->ISGetProperties(dev);
}

/********************************************************************************************
** INDI is asking us to update the properties because there is a change in CONNECTION status
** This fucntion is called whenever the device is connected or disconnected.
*********************************************************************************************/
bool Interferometer::updateProperties()
{
    // Call parent update properties
    INDI::CCD::updateProperties();

    if (isConnected())
    {

        // Let's get parameters now from CCD
        setupParams();

        for (int x=0; x<NUM_NODES; x++) {
            defineSwitch(&nodeEnableSP[x]);
            if(nodeEnableSP[x].sp[0].s == ISS_ON) {
                defineSwitch(&nodePowerSP[x]);
                defineNumber(&nodeLocationNP[x]);
                defineNumber(&countsNP[x]);
            } else {
                deleteProperty(nodePowerSP[x].name);
                deleteProperty(nodeLocationNP[x].name);
                deleteProperty(countsNP[x].name);
            }
        }
        defineNumber(&correlationsNP);
        defineNumber(&settingsNP);
    }
    else
        // We're disconnected
    {
        deleteProperty(correlationsNP.name);
        deleteProperty(settingsNP.name);
        for (int x=0; x<NUM_NODES; x++) {
            deleteProperty(nodeEnableSP[x].name);
            deleteProperty(nodePowerSP[x].name);
            deleteProperty(nodeLocationNP[x].name);
            deleteProperty(countsNP[x].name);
        }
    }

    for(int x = 0; x < NUM_BASELINES; x++)
        baselines[x]->updateProperties();

    return true;
}

/**************************************************************************************
** Setting up CCD parameters
***************************************************************************************/
void Interferometer::setupParams()
{
    SetCCDParams(MAX_RESOLUTION, MAX_RESOLUTION, 16,  PIXEL_SIZE, PIXEL_SIZE);

    // Let's calculate how much memory we need for the primary CCD buffer
    int nbuf;
    nbuf = PrimaryCCD.getXRes() * PrimaryCCD.getYRes() * PrimaryCCD.getBPP() / 8;
    nbuf += 512;  //  leave a little extra at the end
    PrimaryCCD.setFrameBufferSize(nbuf);
    memset(PrimaryCCD.getFrameBuffer(), 0, PrimaryCCD.getFrameBufferSize());
}

/**************************************************************************************
** Client is asking us to start an exposure
***************************************************************************************/
bool Interferometer::StartExposure(float duration)
{
    if(InExposure)
        return false;
    InExposure = true;
    ExposureRequest = duration;
    timeleft = ExposureRequest;
    PrimaryCCD.setExposureDuration(static_cast<double>(ExposureRequest));
    std::thread(&Interferometer::Callback, this).detach();
    // Start the timer
    SetTimer(POLLMS);

    // We're done
    return true;
}

/**************************************************************************************
** Client is asking us to abort an exposure
***************************************************************************************/
bool Interferometer::AbortExposure()
{
    int olen = 0;
    unsigned short cmd = 0x0d0c;
    tcflush(PortFD, TCIOFLUSH);
    tty_write(PortFD, static_cast<char*>(static_cast<void*>(&cmd)), 2, &olen);

    InExposure = false;
    return true;
}

/**************************************************************************************
** Client is asking us to set a new number
***************************************************************************************/
bool Interferometer::ISNewNumber(const char *dev, const char *name, double values[], char *names[], int n)
{
    if (strcmp (dev, getDeviceName()))
        return false;

    for(int x = 0; x < NUM_BASELINES; x++)
        baselines[x]->ISNewNumber(dev, name, values, names, n);

    if(!strcmp(settingsNP.name, name)) {
        IUUpdateNumber(&settingsNP, values, names, n);
        for(int x = 0; x < NUM_BASELINES; x++) {
            baselines[x]->setWavelength(settingsN[0].value);
        }
        IDSetNumber(&settingsNP, nullptr);
        return true;
    }

    for (int i = 0; i < NUM_NODES; i++) {
        if(!strcmp(nodeLocationNP[i].name, name)) {
            IUUpdateNumber(&nodeLocationNP[i], values, names, n);
            nodeLocationN[i*3+0].value = values[0];
            nodeLocationN[i*3+1].value = values[1];
            nodeLocationN[i*3+2].value = values[2];
            int idx = 0;
            for(int x = 0; x < NUM_NODES; x++) {
                for(int y = x+1; y < NUM_NODES; y++) {
                    if(x==i||y==i) {

                        INumberVectorProperty *nv = baselines[idx]->getNumber("GEOGRAPHIC_COORD");
                        if(nv != nullptr)
                        {
                            Lat = nv->np[0].value;
                        }
                        Lat *= M_PI/180.0;

                        INDI::Correlator::Baseline b;
                        b.x = (nodeLocationN[x*3+0].value-nodeLocationN[y*3+0].value);
                        b.y = (nodeLocationN[x*3+1].value-nodeLocationN[y*3+1].value)*sin(Lat);
                        b.z = (nodeLocationN[x*3+2].value-nodeLocationN[y*3+2].value)*cos(Lat);
                        b.y += (nodeLocationN[x*3+2].value-nodeLocationN[y*3+2].value)*cos(Lat);
                        b.z += (nodeLocationN[x*3+1].value-nodeLocationN[y*3+1].value)*sin(Lat);
                        baselines[idx]->setBaseline(b);
                    }
                    idx++;
                }
            }
            IDSetNumber(&nodeLocationNP[i], nullptr);
            return true;
        }
    }
    return INDI::CCD::ISNewNumber(dev, name, values, names, n);
}

/**************************************************************************************
** Client is asking us to set a new switch
***************************************************************************************/
bool Interferometer::ISNewSwitch(const char *dev, const char *name, ISState *states, char *names[], int n)
{
    if (strcmp (dev, getDeviceName()))
        return false;

    for(int x = 0; x < NUM_BASELINES; x++)
        baselines[x]->ISNewSwitch(dev, name, states, names, n);

    for(int x = 0; x < NUM_NODES; x++) {
        if(!strcmp(name, nodeEnableSP[x].name)){
            IUUpdateSwitch(&nodeEnableSP[x], states, names, n);
            updateProperties();
            ActiveLine(x+NUM_NODES, nodeEnableSP[x].sp[0].s == ISS_ON);
            IDSetSwitch(&nodeEnableSP[x], nullptr);
        }
        if(!strcmp(name, nodePowerSP[x].name)){
            IUUpdateSwitch(&nodePowerSP[x], states, names, n);
            updateProperties();
            ActiveLine(x, nodePowerSP[x].sp[0].s == ISS_ON);
            IDSetSwitch(&nodePowerSP[x], nullptr);
        }
    }
    return INDI::CCD::ISNewSwitch(dev, name, states, names, n);
}

void Interferometer::ActiveLine(int line, bool on)
{
    int olen = 0;
    unsigned short cmd;
    power_status &= ~(1 << line);
    power_status |= (on << line);
    unsigned long tmp_status = power_status;

    cmd = 0x0d20;
    tcflush(PortFD, TCIOFLUSH);
    tty_write(PortFD, static_cast<char*>(static_cast<void*>(&cmd)), 2, &olen);
    tcdrain(PortFD);

    unsigned long value = 0x0202020202020202;
    value |= (tmp_status&0xf)<< 4;
    tmp_status >>= 4;
    value |= (tmp_status&0xf)<< 12;
    tmp_status >>= 4;
    value |= (tmp_status&0xf)<< 20;
    tmp_status >>= 4;
    value |= (tmp_status&0xf)<< 28;
    tmp_status >>= 4;
    value |= (tmp_status&0xf)<< 36;
    tmp_status >>= 4;
    value |= (tmp_status&0xf)<< 44;
    tmp_status >>= 4;
    value |= (tmp_status&0xf)<< 52;
    tmp_status >>= 4;
    value |= (tmp_status&0xf)<< 60;
    tmp_status >>= 4;
    tcflush(PortFD, TCIOFLUSH);
    tty_write(PortFD, static_cast<char*>(static_cast<void*>(&value)), 8, &olen);
    cmd = 0xd;
    tcflush(PortFD, TCIOFLUSH);
    tty_write(PortFD, static_cast<char*>(static_cast<void*>(&cmd)), 1, &olen);
    tcdrain(PortFD);
}

/**************************************************************************************
** Client is asking us to set a new text
***************************************************************************************/
bool Interferometer::ISNewText(const char *dev, const char *name, char *texts[], char *names[], int n)
{
    if (strcmp (dev, getDeviceName()))
        return false;

    for(int x = 0; x < NUM_BASELINES; x++)
        baselines[x]->ISNewText(dev, name, texts, names, n);

    return INDI::CCD::ISNewText(dev, name, texts, names, n);
}

/**************************************************************************************
** Client is asking us to set a new BLOB
***************************************************************************************/
bool Interferometer::ISNewBLOB(const char *dev, const char *name, int sizes[], int blobsizes[], char *blobs[], char *formats[], char *names[], int n)
{
    if (strcmp (dev, getDeviceName()))
        return false;

    for(int x = 0; x < NUM_BASELINES; x++)
        baselines[x]->ISNewBLOB(dev, name, sizes, blobsizes, blobs, formats, names, n);

    return INDI::CCD::ISNewBLOB(dev, name, sizes, blobsizes, blobs, formats, names, n);
}

/**************************************************************************************
** Client is asking us to set a new snoop device
***************************************************************************************/
bool Interferometer::ISSnoopDevice(XMLEle *root)
{
    for(int x = 0; x < NUM_BASELINES; x++)
        baselines[x]->ISSnoopDevice(root);
    return INDI::CCD::ISSnoopDevice(root);
}

/**************************************************************************************
** INDI is asking us to add any FITS keywords to the FITS header
***************************************************************************************/
void Interferometer::addFITSKeywords(fitsfile *fptr, INDI::CCDChip *targetChip)
{
    // Let's first add parent keywords
    INDI::CCD::addFITSKeywords(fptr, targetChip);

    // Add temperature to FITS header
    int status = 0;
    fits_write_date(fptr, &status);

}

/**************************************************************************************
** Main device loop. We check for exposure and temperature progress here
***************************************************************************************/
void Interferometer::TimerHit()
{
    if(isConnected() == false)
        return;  //  No need to reset timer if we are not connected anymore

    if(InExposure) {
        IDSetNumber(&correlationsNP, nullptr);
        int idx = 0;
        for (int x = 0; x < NUM_NODES; x++) {
            IDSetNumber(&countsNP[x], nullptr);
            countsNP[x].np[0].value = totalcounts[x];
            for(int y = x+1; y < NUM_NODES; y++) {
                correlationsNP.np[idx*2+0].value = totalcorrelations[idx];
                correlationsNP.np[idx*2+1].value = totalcorrelations[idx]/(totalcounts[x]+totalcounts[y]);
                idx++;
            }
        }

        memset(totalcounts, 0, NUM_NODES*sizeof(double));
        memset(totalcorrelations, 0, NUM_BASELINES*sizeof(double));

        // Just update time left in client
        PrimaryCCD.setExposureLeft(static_cast<double>(timeleft));

        SetTimer(POLLMS);
    }
    return;
}

bool Interferometer::Handshake()
{
    PortFD = tcpConnection->getPortFD();
    if(PortFD != -1) {
        int tmp = 0;
        int sample_size = 0;
        int num_nodes = 0;
        int delay_lines = 0;

        int olen;
        char buf[HEADER_SIZE];

        unsigned short cmd;

        cmd = 0x0d3c;
        tcflush(PortFD, TCIOFLUSH);
        tty_write(PortFD, static_cast<char*>(static_cast<void*>(&cmd)), 2, &olen);

        while (buf[0] != 0xd) {
            int ntries = 10;
            while (ntries-- > 0)
                tty_read(PortFD, buf, 1, 1, &olen);
            if(ntries == 0 || olen != 1) {
                SAMPLE_SIZE = 0;
                NUM_NODES = 0;
                DELAY_LINES = 0;
                return false;
            }
        }

        tty_read(PortFD, buf, HEADER_SIZE, 1, &olen);
        if(olen != HEADER_SIZE) {
            SAMPLE_SIZE = 0;
            NUM_NODES = 0;
            DELAY_LINES = 0;
            return false;
        }

        sscanf(buf, "%02X%02X%02X%02X%08X", &tmp, &sample_size, &num_nodes, &delay_lines, &power_status);

        for(int x = 0; x < NUM_NODES; x++) {
            if(baselines[x] != nullptr) {
                baselines[x]->~baseline();
            }
        }

<<<<<<< HEAD
void Interferometer::setInterferometerConnection(const uint8_t &value)
{
    uint8_t mask = CONNECTION_SERIAL | CONNECTION_TCP;
=======
        countsN = static_cast<INumber*>(realloc(countsN, num_nodes*sizeof(INumber)+1));
        countsNP = static_cast<INumberVectorProperty*>(realloc(countsNP, num_nodes*sizeof(INumberVectorProperty)+1));
>>>>>>> 33d3500a

        nodeEnableS = static_cast<ISwitch*>(realloc(nodeEnableS, num_nodes*2*sizeof(ISwitch)));
        nodeEnableSP = static_cast<ISwitchVectorProperty*>(realloc(nodeEnableSP, num_nodes*sizeof(ISwitchVectorProperty)+1));

        nodePowerS = static_cast<ISwitch*>(realloc(nodePowerS, num_nodes*2*sizeof(ISwitch)+1));
        nodePowerSP = static_cast<ISwitchVectorProperty*>(realloc(nodePowerSP, num_nodes*sizeof(ISwitchVectorProperty)+1));

        nodeLocationN = static_cast<INumber*>(realloc(nodeLocationN, 3*num_nodes*sizeof(INumber)+1));
        nodeLocationNP = static_cast<INumberVectorProperty*>(realloc(nodeLocationNP, num_nodes*sizeof(INumberVectorProperty)+1));

        correlationsN = static_cast<INumber*>(realloc(correlationsN, 2*(num_nodes*(num_nodes-1)/2)*sizeof(INumber)+1));

        totalcounts = static_cast<double*>(realloc(totalcounts, num_nodes*sizeof(double)+1));
        totalcorrelations = static_cast<double*>(realloc(totalcorrelations, (num_nodes*(num_nodes-1)/2)*sizeof(double)+1));
        baselines = static_cast<baseline**>(realloc(baselines, (num_nodes*(num_nodes-1)/2)*sizeof(baseline*)+1));

        for(int x = 0; x < (num_nodes*(num_nodes-1)/2); x++) {
            baselines[x] = new baseline();
            baselines[x]->initProperties();
        }

        int idx = 0;
        char tab[MAXINDINAME];
        char name[MAXINDINAME];
        char label[MAXINDINAME];
        for (int x = 0; x < num_nodes; x++) {
            IUFillNumber(&nodeLocationN[x*3+0], "NODE_Y", "Latitude offset (m)", "%4.6f", 0.75, 9999.0, .01, 10.0);
            IUFillNumber(&nodeLocationN[x*3+1], "NODE_X", "Longitude offset (m)", "%4.6f", 0.75, 9999.0, .01, 10.0);
            IUFillNumber(&nodeLocationN[x*3+2], "NODE_Z", "Elevation offset (m)", "%4.6f", 0.75, 9999.0, .01, 10.0);

            IUFillSwitch(&nodeEnableS[x*2+0], "NODE_ENABLE", "Enable", ISS_OFF);
            IUFillSwitch(&nodeEnableS[x*2+1], "NODE_DISABLE", "Disable", ISS_ON);

            IUFillSwitch(&nodePowerS[x*2+0], "NODE_POWER_ON", "On", ISS_OFF);
            IUFillSwitch(&nodePowerS[x*2+1], "NODE_POWER_OFF", "Off", ISS_ON);

            IUFillNumber(&countsN[x], "NODE_COUNTS", "Counts", "%8.0f", 0, 400000000, 1, 0);

            sprintf(tab, "Node %02d", x+1);
            sprintf(name, "NODE_ENABLE_%02d", x+1);

            IUFillSwitchVector(&nodeEnableSP[x], &nodeEnableS[x*2], 2, getDeviceName(), name, "Enable Node", tab, IP_RW, ISR_1OFMANY, 60, IPS_IDLE);

            sprintf(name, "NODE_POWER_%02d", x+1);
            IUFillSwitchVector(&nodePowerSP[x], &nodePowerS[x*2], 2, getDeviceName(), name, "Power", tab, IP_RW, ISR_1OFMANY, 60, IPS_IDLE);
            sprintf(name, "NODE_LOCATION_%02d", x+1);
            IUFillNumberVector(&nodeLocationNP[x], &nodeLocationN[x*3], 3, getDeviceName(), name, "Location", tab, IP_RW, 60, IPS_IDLE);
            sprintf(name, "NODE_COUNTS_%02d", x+1);
            IUFillNumberVector(&countsNP[x], &countsN[x], 1, getDeviceName(), name, "Stats", tab, IP_RO, 60, IPS_BUSY);
            for (int y = x+1; y < num_nodes; y++) {
                sprintf(name, "CORRELATIONS_%0d_%0d", x+1, y+1);
                sprintf(label, "Correlations %d*%d", x+1, y+1);
                IUFillNumber(&correlationsN[idx++], name, label, "%8.0f", 0, 400000000, 1, 0);
                sprintf(name, "COHERENCE_%0d_%0d", x+1, y+1);
                sprintf(label, "Coherence ratio (%d*%d)/(%d+%d)", x+1, y+1, x+1, y+1);
                IUFillNumber(&correlationsN[idx++], name, label, "%8.0f", 0, 400000000, 1, 0);
            }
        }
        IUFillNumberVector(&correlationsNP, correlationsN, (num_nodes*(num_nodes-1)/2)*2, getDeviceName(), "CORRELATIONS", "Correlations", "Stats", IP_RO, 60, IPS_BUSY);

        ActiveLine(num_nodes*2, true);

        cmd = 0x0d0c;
        tcflush(PortFD, TCIOFLUSH);
        tty_write(PortFD, static_cast<char*>(static_cast<void*>(&cmd)), 2, &olen);

        SAMPLE_SIZE = sample_size/4;
        NUM_NODES = num_nodes;
        DELAY_LINES = delay_lines;

        return true;
    }
    return false;
}<|MERGE_RESOLUTION|>--- conflicted
+++ resolved
@@ -89,8 +89,6 @@
         int center = w*h/2;
         center += w/2;
         unsigned int tmp;
-<<<<<<< HEAD
-=======
         memset(str, 0, HEADER_SIZE+1);
         sscanf(str, "%08X%08X", &tmp, &power_status);
         for(int x = 0; x < NUM_NODES; x++) {
@@ -101,7 +99,6 @@
             nodePowerSP[x].sp[0].s = (power_status & (1 << x)) ? ISS_ON : ISS_OFF;
             nodePowerSP[x].sp[1].s = (power_status & (1 << x)) ? ISS_OFF : ISS_ON;
         }
->>>>>>> 33d3500a
         for(int x = NUM_NODES-1; x >= 0; x--) {
             memset(str, 0, SAMPLE_SIZE+1);
             strncpy(str, buf+idx, SAMPLE_SIZE);
@@ -216,36 +213,6 @@
     // Must init parent properties first!
     INDI::CCD::initProperties();
 
-<<<<<<< HEAD
-    for(int x = 0; x < NUM_BASELINES; x++)
-        baselines[x]->initProperties();
-
-    char tab[MAXINDINAME];
-    char name[MAXINDINAME];
-    char label[MAXINDILABEL];
-    for (int x = 0; x < NUM_NODES; x++) {
-        IUFillNumber(&nodeLocationN[x*3+0], "NODE_Y", "Latitude offset (m)", "%4.6f", 0.75, 9999.0, .01, 10.0);
-        IUFillNumber(&nodeLocationN[x*3+1], "NODE_X", "Longitude offset (m)", "%4.6f", 0.75, 9999.0, .01, 10.0);
-        IUFillNumber(&nodeLocationN[x*3+2], "NODE_Z", "Elevation offset (m)", "%4.6f", 0.75, 9999.0, .01, 10.0);
-
-        IUFillSwitch(&nodeEnableS[x*2+0], "NODE_ENABLE", "Enable", ISS_OFF);
-        IUFillSwitch(&nodeEnableS[x*2+1], "NODE_DISABLE", "Disable", ISS_ON);
-
-        IUFillNumber(&countsN[x*NUM_STATS], "NODE_COUNTS", "Counts", "%8.0f", 0, 400000000, 1, 0);
-
-        sprintf(tab, "Node %02d", x+1);
-        sprintf(label, "Enable Node");
-        sprintf(name, "NODE_ENABLE_%02d", x+1);
-
-        IUFillSwitchVector(&nodeEnableSP[x], &nodeEnableS[x*2], 2, getDeviceName(), name, label, tab, IP_RW, ISR_1OFMANY, 60, IPS_IDLE);
-        sprintf(name, "NODE_LOCATION_%02d", x+1);
-        IUFillNumberVector(&nodeLocationNP[x], &nodeLocationN[x*3], 3, getDeviceName(), name, "Location", tab, IP_RW, 60, IPS_IDLE);
-        sprintf(name, "NODE_COUNTS_%02d", x+1);
-        IUFillNumberVector(&countsNP[x], &countsN[x*NUM_STATS], NUM_STATS, getDeviceName(), name, "Stats", tab, IP_RO, 60, IPS_BUSY);
-    }
-
-=======
->>>>>>> 33d3500a
     IUFillNumber(&settingsN[0], "INTERFEROMETER_WAVELENGTH_VALUE", "Filter wavelength (m)", "%3.9f", 0.0000003, 999.0, 1.0E-9, 0.211121449);
     IUFillNumberVector(&settingsNP, settingsN, 1, getDeviceName(), "INTERFEROMETER_SETTINGS", "Interferometer Settings", MAIN_CONTROL_TAB, IP_RW, 60, IPS_IDLE);
 
@@ -641,14 +608,8 @@
             }
         }
 
-<<<<<<< HEAD
-void Interferometer::setInterferometerConnection(const uint8_t &value)
-{
-    uint8_t mask = CONNECTION_SERIAL | CONNECTION_TCP;
-=======
         countsN = static_cast<INumber*>(realloc(countsN, num_nodes*sizeof(INumber)+1));
         countsNP = static_cast<INumberVectorProperty*>(realloc(countsNP, num_nodes*sizeof(INumberVectorProperty)+1));
->>>>>>> 33d3500a
 
         nodeEnableS = static_cast<ISwitch*>(realloc(nodeEnableS, num_nodes*2*sizeof(ISwitch)));
         nodeEnableSP = static_cast<ISwitchVectorProperty*>(realloc(nodeEnableSP, num_nodes*sizeof(ISwitchVectorProperty)+1));
