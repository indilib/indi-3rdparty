--- conflicted
+++ resolved
@@ -56,38 +56,8 @@
     return std::abs(d) * ((a - b >= 0 && a - b <= 180) || (a - b <= -180 && a - b >= -360) ? 1 : -1);
 }
 
-<<<<<<< HEAD
+
 bool CelestronAUX::ISSnoopDevice(XMLEle *root)
-=======
-void ISGetProperties(const char *dev)
-{
-    telescope_caux->ISGetProperties(dev);
-}
-
-void ISNewSwitch(const char *dev, const char *name, ISState *states, char *names[], int num)
-{
-    telescope_caux->ISNewSwitch(dev, name, states, names, num);
-}
-
-void ISNewText(const char *dev, const char *name, char *texts[], char *names[], int num)
-{
-    telescope_caux->ISNewText(dev, name, texts, names, num);
-}
-
-void ISNewNumber(const char *dev, const char *name, double values[], char *names[], int num)
-{
-    telescope_caux->ISNewNumber(dev, name, values, names, num);
-}
-
-void ISNewBLOB(const char *dev, const char *name, int sizes[], int blobsizes[], char *blobs[], char *formats[],
-               char *names[], int n)
-{
-    telescope_caux->ISNewBLOB(dev, name, sizes, blobsizes, blobs, formats, names, n);
-}
-
-
-void ISSnoopDevice(XMLEle *root)
->>>>>>> 420d1945
 {
     const char *propName = findXMLAttValu(root, "name");
 
@@ -95,17 +65,10 @@
     if (!strcmp(propName, "ALIGNMENT_SUBSYSTEM_MATH_PLUGIN_INITIALISE") && telescope_caux->isConnected())
     {
         long cwpos;
-<<<<<<< HEAD
         if (telescope_caux->getCWBase())
             cwpos = range360(telescope_caux->requestedCordwrapPos + telescope_caux->getNorthAz()) * CelestronAUX::STEPS_PER_DEGREE;
         else
             cwpos = range360(telescope_caux->requestedCordwrapPos) * CelestronAUX::STEPS_PER_DEGREE;
-=======
-        if (telescope_caux->getCWBase()) 
-            cwpos = range360(telescope_caux->requestedCordwrapPos + telescope_caux->getNorthAz()) * CelestronAUX::STEPS_PER_DEGREE;
-        else 
-            cwpos = range360(telescope_caux->requestedCordwrapPos) * CelestronAUX::STEPS_PER_DEGREE;       
->>>>>>> 420d1945
         telescope_caux->setCordwrapPos(cwpos);
         telescope_caux->getCordwrapPos();
     }
@@ -422,11 +385,7 @@
     if (!GetDatabaseReferencePosition(location))
         northAz = 0.;
     else
-<<<<<<< HEAD
         northAz = AltAzFromRaDec(get_local_sidereal_time(m_Location.longitude), 0., 0.).azimuth;
-=======
-        northAz = AltAzFromRaDec(get_local_sidereal_time(location.longitude), 0., 0.).azimuth;
->>>>>>> 420d1945
     LOGF_DEBUG("North Azimuth = %lf", northAz);
     return northAz;
 }
@@ -588,24 +547,14 @@
     IUFillSwitch(&CWPosS[CORDWRAP_E], "CORDWRAP_E", "East",  ISS_OFF);
     IUFillSwitch(&CWPosS[CORDWRAP_S], "CORDWRAP_S", "South", ISS_OFF);
     IUFillSwitch(&CWPosS[CORDWRAP_W], "CORDWRAP_W", "West",  ISS_OFF);
-<<<<<<< HEAD
     IUFillSwitchVector(&CWPosSP, CWPosS, 4, getDeviceName(), "CORDWRAP_POS", "CW Position",
                        MOTION_TAB, IP_RW, ISR_1OFMANY, 60,  IPS_IDLE);
-=======
-    IUFillSwitchVector(&CWPosSP, CWPosS, 4, getDeviceName(), "CORDWRAP_POS", "CW Position", 
-                            MOTION_TAB, IP_RW, ISR_1OFMANY, 60,  IPS_IDLE);
->>>>>>> 420d1945
 
     // Cord Wrap / Park Base
     IUFillSwitch(&CWBaseS[CW_BASE_ENC], "CW_BASE_ENC", "Encoders", ISS_ON);
     IUFillSwitch(&CWBaseS[CW_BASE_SKY], "CW_BASE_SKY", "Alignment positions", ISS_OFF);
-<<<<<<< HEAD
     IUFillSwitchVector(&CWBaseSP, CWBaseS, 2, getDeviceName(), "CW_BASE", "CW Position Base",
                        MOTION_TAB, IP_RW, ISR_1OFMANY, 60, IPS_IDLE);
-=======
-    IUFillSwitchVector(&CWBaseSP, CWBaseS, 2, getDeviceName(), "CW_BASE", "CW Position Base", 
-                            MOTION_TAB, IP_RW, ISR_1OFMANY, 60, IPS_IDLE);
->>>>>>> 420d1945
 
     // GPS Emulation
     IUFillSwitch(&GPSEmuS[GPSEMU_OFF], "GPSEMU_OFF", "OFF", ISS_OFF);
@@ -642,17 +591,10 @@
 
 void CelestronAUX::formatVersionString(char *s, int n, uint8_t *verBuf)
 {
-<<<<<<< HEAD
     if (verBuf[0] == 0 && verBuf[1] == 0 && verBuf[2] == 0 && verBuf[3] == 0)
         snprintf(s, n, "Unknown");
     else
         snprintf(s, n, "%d.%02d.%d", verBuf[0], verBuf[1], verBuf[2] * 256 + verBuf[3]);
-=======
-    if (verBuf[0]==0 && verBuf[1]==0 && verBuf[2]==0 && verBuf[3]==0)
-        snprintf(s, n, "Unknown");
-    else
-        snprintf(s, n, "%d.%02d.%d", verBuf[0], verBuf[1], verBuf[2]*256+verBuf[3]);
->>>>>>> 420d1945
 }
 
 /////////////////////////////////////////////////////////////////////////////////////
@@ -913,11 +855,7 @@
             long cwpos;
             if (cw_base_sky)
                 cwpos = range360(requestedCordwrapPos + getNorthAz()) * STEPS_PER_DEGREE;
-<<<<<<< HEAD
             else
-=======
-            else 
->>>>>>> 420d1945
                 cwpos = range360(requestedCordwrapPos) * STEPS_PER_DEGREE;
             setCordwrapPos(cwpos);
             getCordwrapPos();
@@ -1234,19 +1172,8 @@
 bool CelestronAUX::Sync(double ra, double dec)
 {
     AlignmentDatabaseEntry NewEntry;
-<<<<<<< HEAD
     INDI::IEquatorialCoordinates RaDec {0, 0};
     INDI::IHorizontalCoordinates AltAz {0, 0};
-=======
-    INDI::IEquatorialCoordinates RaDec
-    {
-        0, 0
-    };
-    INDI::IHorizontalCoordinates AltAz
-    {
-        0, 0
-    };
->>>>>>> 420d1945
 
     if (MountTypeS[MOUNT_EQUATORIAL].s == ISS_ON)
     {
@@ -1293,11 +1220,7 @@
         long cwpos;
         if (cw_base_sky)
             cwpos = range360(requestedCordwrapPos + getNorthAz()) * STEPS_PER_DEGREE;
-<<<<<<< HEAD
         else
-=======
-        else 
->>>>>>> 420d1945
             cwpos = range360(requestedCordwrapPos) * STEPS_PER_DEGREE;
         setCordwrapPos(cwpos);
         getCordwrapPos();
@@ -1427,19 +1350,11 @@
             double JulianOffset = 30.0 / (24.0 * 60 * 60);
             TelescopeDirectionVector TDV;
             INDI::IHorizontalCoordinates AAplus, AAzero, AAminus;
-<<<<<<< HEAD
 
             AAplus  = AltAzFromRaDec(CurrentTrackingTarget.rightascension, CurrentTrackingTarget.declination, JulianOffset);
             AAzero = AltAzFromRaDec(CurrentTrackingTarget.rightascension, CurrentTrackingTarget.declination, 0);
             AAminus  = AltAzFromRaDec(CurrentTrackingTarget.rightascension, CurrentTrackingTarget.declination, -JulianOffset);
 
-=======
-
-            AAplus  = AltAzFromRaDec(CurrentTrackingTarget.rightascension, CurrentTrackingTarget.declination, JulianOffset);
-            AAzero = AltAzFromRaDec(CurrentTrackingTarget.rightascension, CurrentTrackingTarget.declination, 0);
-            AAminus  = AltAzFromRaDec(CurrentTrackingTarget.rightascension, CurrentTrackingTarget.declination, -JulianOffset);
-
->>>>>>> 420d1945
             // Fold Azimuth into 0-360
             AAminus.azimuth = range360(AAminus.azimuth);
             AAzero.azimuth = range360(AAzero.azimuth);
@@ -1469,7 +1384,6 @@
                     azError -= STEPS_PER_REVOLUTION;
                 while (azError < -(STEPS_PER_REVOLUTION / 2))
                     azError += STEPS_PER_REVOLUTION;
-<<<<<<< HEAD
 
                 if (TraceThisTick)
                     LOGF_DEBUG("Tracking rate: Alt %f Az %f ; Errors : Alt: %f Az: %f",
@@ -1480,18 +1394,6 @@
 
                 Track(static_cast<int32_t>(altRate), static_cast<int32_t>(azRate));
 
-=======
-                
-                if (TraceThisTick)
-                    LOGF_DEBUG("Tracking rate: Alt %f Az %f ; Errors : Alt: %f Az: %f",
-                               altRate, azRate, altError, azError);
-
-                altRate = SIDERAL_RATE * TRACK_SCALE * (altRate + altError*Kp);
-                azRate  = SIDERAL_RATE * TRACK_SCALE * (azRate + azError*Kp);
-
-                Track(static_cast<int32_t>(altRate), static_cast<int32_t>(azRate));
-
->>>>>>> 420d1945
             }
             break;
         }
@@ -1527,11 +1429,7 @@
     long cwpos;
     if (cw_base_sky)
         cwpos = range360(requestedCordwrapPos + getNorthAz()) * STEPS_PER_DEGREE;
-<<<<<<< HEAD
     else
-=======
-    else 
->>>>>>> 420d1945
         cwpos = range360(requestedCordwrapPos) * STEPS_PER_DEGREE;
     setCordwrapPos(cwpos);
     getCordwrapPos();
@@ -1545,11 +1443,7 @@
         steps += STEPS_PER_REVOLUTION;
     while (steps > STEPS_PER_REVOLUTION)
         steps -= STEPS_PER_REVOLUTION;
-<<<<<<< HEAD
-
-=======
-    
->>>>>>> 420d1945
+
     return steps;
 }
 
@@ -1678,22 +1572,14 @@
 /////////////////////////////////////////////////////////////////////////////////////
 void CelestronAUX::getVersions()
 {
-<<<<<<< HEAD
     if (!isHC)
-=======
-    if (!isHC) 
->>>>>>> 420d1945
     {
         // Do not ask HC/MB for the version over AUX channel
         // We got HC version from detectHC
         getVersion(MB);
         getVersion(HC);
         getVersion(HCP);
-<<<<<<< HEAD
-    }
-=======
-    }   
->>>>>>> 420d1945
+    }
     getVersion(AZM);
     getVersion(ALT);
     getVersion(GPS);
@@ -1933,11 +1819,7 @@
         case GPS_GET_LONG:
         {
             LOGF_DEBUG("GPS: Sending LAT/LONG Lat:%f Lon:%f\n", LocationN[LOCATION_LATITUDE].value,
-<<<<<<< HEAD
                        LocationN[LOCATION_LONGITUDE].value);
-=======
-                   LocationN[LOCATION_LONGITUDE].value);
->>>>>>> 420d1945
             AUXCommand cmd(m.cmd, GPS, m.src);
             if (m.cmd == GPS_GET_LAT)
                 cmd.setPosition(LocationN[LOCATION_LATITUDE].value);
@@ -2119,18 +2001,13 @@
             case GET_VER:
                 uint8_t *verBuf;
 
-<<<<<<< HEAD
                 verBuf = 0;
-=======
-                verBuf=0;
->>>>>>> 420d1945
                 if (m.src != APP)
                     LOGF_INFO("Got GET_VERSION response from %s: %d.%d.%d ", m.node_name(m.src), m.data[0], m.data[1],
                               256 * m.data[2] + m.data[3]);
                 switch (m.src)
                 {
                     case MB:
-<<<<<<< HEAD
                         verBuf = m_MainBoardVersion;
                         break;
                     case ALT:
@@ -2160,37 +2037,6 @@
                         // Zero out uninitialized bytes
                         m.data[2] = 0;
                         m.data[3] = 0;
-=======
-                        verBuf=m_MainBoardVersion;
-                        break;
-                    case ALT:
-                        verBuf=m_AltitudeVersion;
-                        break;
-                    case AZM:
-                        verBuf=m_AzimuthVersion;
-                        break;
-                    case HCP:
-                    case HC:
-                        verBuf=m_HCVersion;
-                        break;
-                    case BAT:
-                        verBuf=m_BATVersion;
-                        break;
-                    case WiFi:
-                        verBuf=m_WiFiVersion;
-                        // Shift data to upper bytes
-                        m.data[0]=m.data[2];
-                        m.data[1]=m.data[3];
-                        // Zero out uninitialized bytes
-                        m.data[2]=0;
-                        m.data[3]=0;
-                        break;
-                    case GPS:
-                        verBuf=m_GPSVersion;
-                        // Zero out uninitialized bytes
-                        m.data[2]=0;
-                        m.data[3]=0;
->>>>>>> 420d1945
                         break;
                     case APP:
                         LOGF_DEBUG("Got echo of GET_VERSION from %s", m.node_name(m.dst));
@@ -2198,12 +2044,8 @@
                     default:
                         break;
                 }
-<<<<<<< HEAD
                 if (verBuf != 0)
                 {
-=======
-                if (verBuf != 0) {
->>>>>>> 420d1945
                     memcpy(verBuf, m.data.data(), 4);
                 }
                 break;
@@ -2211,11 +2053,7 @@
                 break;
 
         }
-<<<<<<< HEAD
     else
-=======
-    else 
->>>>>>> 420d1945
     {
         DEBUGF(DBG_CAUX, "Got msg not for me (%s). Ignoring.", m.node_name(m.dst));
     }
